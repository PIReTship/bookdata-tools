stages:
  ClusterStats:
    cmd: jupytext --to ipynb --execute ClusterStats.py
    deps:
    - ClusterStats.py
    - book-links/cluster-stats.parquet
    outs:
    - ClusterStats.ipynb:
        cache: false
  LinkageStats:
    cmd: jupytext --to ipynb --execute LinkageStats.py
    deps:
<<<<<<< HEAD
    - index/loc-mds-book-info.status
    - index/gr-book-info.status
    - integrate/author-info.status
    - integrate/author-stats.status
    - integrate/cluster-stats.status
    - index/loc-mds-index-names.status

  coverage:
    cmd: jupytext --sync --exec LinkageStats.py
    deps:
    - LinkageStats.py
    - index/loc-mds-book-info.status
    - index/gr-book-info.status
    - integrate/author-info.status
    - integrate/author-stats.status
    - integrate/cluster-stats.status
    - index/loc-mds-index-names.status
=======
    - LinkageStats.py
    - book-links/gender-stats.csv
>>>>>>> c7843cce
    outs:
    - LinkageStats.ipynb:
        cache: false
    metrics:
    - book-coverage.json

<<<<<<< HEAD
  cluster-stats:
    cmd: jupytext --sync --exec ClusterStats.py
    deps:
    - ClusterStats.py
    - integrate/cluster-stats.status
    outs:
    - ClusterStats.ipynb:
        cache: false
    metrics:
    - book-links/cluster-stats.json
=======
  html-report:
    foreach:
    - LinkageStats
    - ClusterStats
    do:
      cmd: jupyter nbconvert --to html "${item}.ipynb"
      deps:
      - ${item}.ipynb
      outs:
      - ${item}.html
>>>>>>> c7843cce
<|MERGE_RESOLUTION|>--- conflicted
+++ resolved
@@ -7,49 +7,18 @@
     outs:
     - ClusterStats.ipynb:
         cache: false
+
   LinkageStats:
     cmd: jupytext --to ipynb --execute LinkageStats.py
     deps:
-<<<<<<< HEAD
-    - index/loc-mds-book-info.status
-    - index/gr-book-info.status
-    - integrate/author-info.status
-    - integrate/author-stats.status
-    - integrate/cluster-stats.status
-    - index/loc-mds-index-names.status
-
-  coverage:
-    cmd: jupytext --sync --exec LinkageStats.py
-    deps:
-    - LinkageStats.py
-    - index/loc-mds-book-info.status
-    - index/gr-book-info.status
-    - integrate/author-info.status
-    - integrate/author-stats.status
-    - integrate/cluster-stats.status
-    - index/loc-mds-index-names.status
-=======
     - LinkageStats.py
     - book-links/gender-stats.csv
->>>>>>> c7843cce
     outs:
     - LinkageStats.ipynb:
         cache: false
     metrics:
     - book-coverage.json
 
-<<<<<<< HEAD
-  cluster-stats:
-    cmd: jupytext --sync --exec ClusterStats.py
-    deps:
-    - ClusterStats.py
-    - integrate/cluster-stats.status
-    outs:
-    - ClusterStats.ipynb:
-        cache: false
-    metrics:
-    - book-links/cluster-stats.json
-=======
   html-report:
     foreach:
     - LinkageStats
@@ -59,5 +28,4 @@
       deps:
       - ${item}.ipynb
       outs:
-      - ${item}.html
->>>>>>> c7843cce
+      - ${item}.html