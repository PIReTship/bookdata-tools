schema: '2.0'
stages:
  scan-authors:
    cmd: cargo run --release -- scan-marc -L -o viaf.parquet ../data/viaf-clusters-marc21.xml.gz
    deps:
    - path: ../data/viaf-clusters-marc21.xml.gz
      hash: md5
      md5: d181516526af624cd5b68060a4b39e68
      size: 14073337486
    - path: ../src/cli/scan_marc.rs
      hash: md5
      md5: 0663aa5a5d2fe2a3c2fdb505170a5cc2
      size: 3934
    - path: ../src/marc
      hash: md5
      md5: 874e3a2ea08a2d41e3c54b9d7a2032c1.dir
      size: 22963
      nfiles: 5
    outs:
    - path: viaf.parquet
      hash: md5
      md5: 8803a4668459077c5896b4e6ae358710
      size: 14929473474
  author-names:
    cmd: python ../run.py --rust fusion author-names.tcl
    deps:
    - path: author-names.tcl
      md5: d0ebf76118c885cd85ce01ddc87cdb64
      size: 223
    - path: viaf.parquet
      md5: 8c93292c182dcfba2a5960eac57c6faa
      size: 12519632430
    outs:
    - path: author-names.csv.gz
      md5: 3823edd34fc084a9f8cef5cd8ec43da2
      size: 494355416
  author-genders:
    cmd: cargo run --release -- filter-marc --tag=375 --subfield=a --trim --lower
      -n gender -o author-genders.parquet viaf.parquet
    deps:
    - path: ../src/cli/filter_marc.rs
      hash: md5
      md5: 87ea27014ee2006924cc041cbfbcfa1c
      size: 5682
    - path: viaf.parquet
      hash: md5
      md5: 8803a4668459077c5896b4e6ae358710
      size: 14929473474
    outs:
    - path: author-genders.parquet
      hash: md5
      md5: 91edf72ba552e3a7211d433075dad429
      size: 134125115
  index-names:
    cmd: cargo run --release -- index-names --marc-authorities viaf.parquet author-name-index.parquet
    deps:
    - path: ../src/cleaning/names
<<<<<<< HEAD
      md5: 2f9580c3e1243520a69ef14d2143dcee.dir
      size: 9537
      nfiles: 5
    - path: ../src/cli/index_names.rs
      md5: 4c059e9edf4439f0062e43ec477d0e47
      size: 3722
=======
      md5: c5591171b9fef6a491e33b4b7f52ba2c.dir
      size: 10362
      nfiles: 5
    - path: ../src/cli/index_names.rs
      hash: md5
      md5: 3ea83851695cebe5cb78faab379e89ad
      size: 4067
>>>>>>> edbdeb51
    - path: viaf.parquet
      hash: md5
      md5: 8803a4668459077c5896b4e6ae358710
      size: 14929473474
    outs:
    - path: author-name-index.csv.gz
      hash: md5
      md5: 2a5d27eb4ca9257b774a2c8de314e40f
      size: 854099538
    - path: author-name-index.parquet
      hash: md5
      md5: 4714cf57e5d47f6139548750feeb0c52
      size: 561223554
  schema@author-name-index:
    cmd: python ../run.py --rust pq-info -o author-name-index.json author-name-index.parquet
    deps:
    - path: author-name-index.parquet
      md5: 28bdb3cdaf4f193087e566662a880b22
      size: 515538267
    outs:
    - path: author-name-index.json
      md5: fa29532090232226cf30bd5c53b2566a
      size: 247
  schema@viaf:
    cmd: python ../run.py --rust pq-info -o viaf.json viaf.parquet
    deps:
    - path: viaf.parquet
      md5: 3b436c52b269e5ec33af33a24c1af1c0
      size: 11540970920
    outs:
    - path: viaf.json
      md5: 5cd18bf6344942be879199d5a1f393a7
      size: 695
  schema@author-genders:
    cmd: python ../run.py --rust pq-info -o author-genders.json author-genders.parquet
    deps:
    - path: author-genders.parquet
      md5: 505a5a8f30082f297cb79995435a82c3
      size: 115121052
    outs:
    - path: author-genders.json
      md5: ef9b90520bd446297359938de27a9de1
      size: 249<|MERGE_RESOLUTION|>--- conflicted
+++ resolved
@@ -55,14 +55,6 @@
     cmd: cargo run --release -- index-names --marc-authorities viaf.parquet author-name-index.parquet
     deps:
     - path: ../src/cleaning/names
-<<<<<<< HEAD
-      md5: 2f9580c3e1243520a69ef14d2143dcee.dir
-      size: 9537
-      nfiles: 5
-    - path: ../src/cli/index_names.rs
-      md5: 4c059e9edf4439f0062e43ec477d0e47
-      size: 3722
-=======
       md5: c5591171b9fef6a491e33b4b7f52ba2c.dir
       size: 10362
       nfiles: 5
@@ -70,7 +62,6 @@
       hash: md5
       md5: 3ea83851695cebe5cb78faab379e89ad
       size: 4067
->>>>>>> edbdeb51
     - path: viaf.parquet
       hash: md5
       md5: 8803a4668459077c5896b4e6ae358710
