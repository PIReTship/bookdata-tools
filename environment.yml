--- conflicted
+++ resolved
@@ -21,25 +21,8 @@
 - postgresql>=10
 - requests
 - html5lib
-<<<<<<< HEAD
-# DVC deps
-- contextlib2
-- gitpython
-- configparser
-- configobj
-- pyyaml
-- paramiko
-- pillow
-- ply
-- pydot
-- pip:
-  - chromalog
-  - natural
-  - dvc[s3]>=0.49.2
-=======
 - dvc
 - boto3
 - pip:
   - chromalog
-  - natural
->>>>>>> 0e37024c
+  - natural