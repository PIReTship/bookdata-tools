--- conflicted
+++ resolved
@@ -89,21 +89,6 @@
     cmd: python run.py --rust link-isbn-ids -R rec_id -o loc-mds/book-isbn-ids.parquet
       loc-mds/book-isbns.parquet
     deps:
-<<<<<<< HEAD
-    - path: ../book-links/all-isbns.parquet
-      md5: 6e3c2c9e36fb6e74ac1dea916d8c7193
-      size: 463945418
-    - path: book-isbn-ids.py
-      md5: 56c43ad50e811fb2e8930180b75edcd4
-      size: 1099
-    - path: book-isbns.parquet
-      md5: 5668ed57ca631961b5b351f09311e5a5
-      size: 56228810
-    outs:
-    - path: book-isbn-ids.parquet
-      md5: cc3efe5524add62ac4a86dee105c921c
-      size: 42847862
-=======
     - path: book-links/all-isbns.parquet
       md5: 541342bf2ecbc448cb40c314b325223e
       size: 270597580
@@ -114,7 +99,6 @@
     - path: loc-mds/book-isbn-ids.parquet
       md5: 75da1af9804275880412004d69888f34
       size: 39159502
->>>>>>> 082affd0
   loc-clusters:
     cmd: python ../run.py --rust fusion loc-clusters.tcl
     deps:
