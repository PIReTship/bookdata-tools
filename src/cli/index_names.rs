//! Index names from authority records.
use std::cmp::Reverse;
use std::collections::{HashSet, HashMap, BinaryHeap};
use std::path::{PathBuf, Path};
use std::fs::File;

use structopt::StructOpt;
use csv;
use serde::{Deserialize, Serialize};
use flate2::write::GzEncoder;
use zstd::stream::Encoder;

use crate::prelude::*;
use crate::arrow::*;
use crate::io::object::ThreadWriter;
use crate::cleaning::names::*;
use crate::io::open_gzin_progress;

#[derive(StructOpt, Debug)]
#[structopt(name="index-names")]
/// Clean and index author names from authority records.
pub struct IndexNames {
  /// Name input CSV file.
  #[structopt(name = "INFILE", parse(from_os_str))]
  infile: PathBuf,

  /// Index output Parquet file.
  #[structopt(name = "OUTFILE", parse(from_os_str))]
  outfile: PathBuf,
}

type NameIndex = HashMap<String,HashSet<u32>>;

#[derive(Deserialize)]
struct RecAuthor {
  rec_id: u32,
  #[allow(dead_code)]
  ind: Option<char>,
  name: String,
}

#[derive(ParquetRecordWriter, Serialize, Clone)]
struct IndexEntry {
  rec_id: u32,
  name: String,
}

fn scan_names(path: &Path) -> Result<NameIndex> {
  info!("reading names from {}", path.to_string_lossy());
  let mut index = NameIndex::new();
  let reader = open_gzin_progress(path)?;
  let mut reader = csv::Reader::from_reader(reader);
  for line in reader.deserialize() {
    let record: RecAuthor = line?;
    for name in name_variants(&record.name)? {
      index.entry(name).or_default().insert(record.rec_id);
    }
  }
  Ok(index)
}

fn write_index(index: NameIndex, path: &Path) -> Result<()> {
<<<<<<< HEAD
  let mut names: Vec<&str> = index.keys().map(|s| s.as_str()).collect();
  info!("sorting {} names", names.len());
  names.sort_unstable();
=======
  info!("sorting {} names", index.len());
  let mut names = BinaryHeap::with_capacity(index.len());
  names.extend(index.keys().map(|k| Reverse(k)));
>>>>>>> 0a000c5a

  info!("writing deduplicated names to {}", path.to_string_lossy());
  let mut writer = TableWriter::open(&path)?;

  let mut csv_fn = PathBuf::from(path);
  csv_fn.set_extension("csv.zst");
  let out = File::create(&csv_fn)?;
<<<<<<< HEAD
  let out = GzEncoder::new(out, flate2::Compression::best());
  let csvw = csv::Writer::from_writer(out);
  let mut csvout = ThreadWriter::new(csvw);

  for name in names {
    let mut names: Vec<u32> = index.get(name).unwrap().iter().map(|i| *i).collect();
    names.sort();
    for rec_id in index.get(name).unwrap() {
=======
  // let out = GzEncoder::new(out, flate2::Compression::best());
  let out = Encoder::new(out, 2)?.auto_finish();
  let csvw = csv::Writer::from_writer(out);
  let mut csvout = ThreadWriter::new(csvw);

  while let Some(Reverse(name)) = names.pop() {
    let mut ids: Vec<u32> = index.get(name).unwrap().iter().map(|i| *i).collect();
    ids.sort();
    for rec_id in ids {
>>>>>>> 0a000c5a
      let e = IndexEntry {
        rec_id,
        name: name.to_string()
      };
      csvout.write_object(e.clone())?;
      writer.write_object(e)?;
    }
  }

  writer.finish()?;
  csvout.finish()?;
  Ok(())
}

impl Command for IndexNames {
  fn exec(&self) -> Result<()> {
    let names = scan_names(&self.infile)?;
    write_index(names, &self.outfile)?;

    Ok(())
  }
}<|MERGE_RESOLUTION|>--- conflicted
+++ resolved
@@ -60,15 +60,9 @@
 }
 
 fn write_index(index: NameIndex, path: &Path) -> Result<()> {
-<<<<<<< HEAD
-  let mut names: Vec<&str> = index.keys().map(|s| s.as_str()).collect();
-  info!("sorting {} names", names.len());
-  names.sort_unstable();
-=======
   info!("sorting {} names", index.len());
   let mut names = BinaryHeap::with_capacity(index.len());
   names.extend(index.keys().map(|k| Reverse(k)));
->>>>>>> 0a000c5a
 
   info!("writing deduplicated names to {}", path.to_string_lossy());
   let mut writer = TableWriter::open(&path)?;
@@ -76,16 +70,6 @@
   let mut csv_fn = PathBuf::from(path);
   csv_fn.set_extension("csv.zst");
   let out = File::create(&csv_fn)?;
-<<<<<<< HEAD
-  let out = GzEncoder::new(out, flate2::Compression::best());
-  let csvw = csv::Writer::from_writer(out);
-  let mut csvout = ThreadWriter::new(csvw);
-
-  for name in names {
-    let mut names: Vec<u32> = index.get(name).unwrap().iter().map(|i| *i).collect();
-    names.sort();
-    for rec_id in index.get(name).unwrap() {
-=======
   // let out = GzEncoder::new(out, flate2::Compression::best());
   let out = Encoder::new(out, 2)?.auto_finish();
   let csvw = csv::Writer::from_writer(out);
@@ -95,7 +79,6 @@
     let mut ids: Vec<u32> = index.get(name).unwrap().iter().map(|i| *i).collect();
     ids.sort();
     for rec_id in ids {
->>>>>>> 0a000c5a
       let e = IndexEntry {
         rec_id,
         name: name.to_string()
