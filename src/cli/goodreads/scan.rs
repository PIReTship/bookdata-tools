use crate::goodreads::*;
use crate::io::object::ThreadObjectWriter;
use crate::prelude::*;
use crate::util::logging::data_progress;
use serde::de::DeserializeOwned;

#[derive(clap::Subcommand, Debug)]
pub enum GRScan {
<<<<<<< HEAD
  /// Scan GoodReads works.
  Works(ScanInput),
  /// Scan GoodReads books.
  Books(ScanInput),
  /// Scan GoodReads genres.
  Genres(ScanInput),
  /// Scan GoodReads interactions.
  Interactions(InterInput),
  /// Scan GoodReads reviews.
  Reviews(ScanInput),
=======
    /// Scan GoodReads works.
    Works(ScanInput),
    /// Scan GoodReads books.
    Books(ScanInput),
    /// Scan GoodReads genres.
    Genres(ScanInput),
    /// Scan GoodReads authors.
    Authors(ScanInput),
    /// Scan GoodReads interactions.
    Interactions(InterInput),
>>>>>>> edbdeb51
}

#[derive(Args, Debug)]
pub struct ScanInput {
    /// Input file
    #[arg(name = "INPUT")]
    infile: PathBuf,
}

/// Input options for an interaction scan
#[derive(Args, Debug)]
pub struct InterInput {
    /// Book ID mapping file (only for CSV input)
    #[arg(name = "MAP", long = "book-map")]
    book_map: Option<PathBuf>,

    /// Run in CSV mode
    #[arg(long = "csv")]
    csv_mode: bool,

    #[command(flatten)]
    scan: ScanInput,
}

fn scan_gr<R, W>(path: &Path, proc: W) -> Result<()>
where
    W: ObjectWriter<R> + DataSink + Send + Sync + 'static,
    R: DeserializeOwned + Send + Sync + 'static,
{
    let outs: Vec<_> = proc
        .output_files()
        .iter()
        .map(|p| p.to_path_buf())
        .collect();

    info!("reading data from {}", path.display());
    let pb = data_progress(0);
    let read = LineProcessor::open_gzip(path, pb.clone())?;
    let mut writer = ThreadObjectWriter::wrap(proc).with_name("output").spawn();
    read.process_json(&mut writer)?;
    pb.finish_and_clear();

    writer.finish()?;

    for out in outs {
        let outf = out.as_path();
        info!(
            "output {} is {}",
            outf.display(),
            friendly::bytes(file_size(outf)?)
        );
    }

    Ok(())
}

impl GRScan {
<<<<<<< HEAD
  pub fn exec(&self) -> Result<()> {
    match self {
      GRScan::Works(opts) => {
        info!("scanning GoodReads works");
        scan_gr(&opts.infile, work::WorkWriter::open()?)?;
      },
      GRScan::Books(opts) => {
        info!("scanning GoodReads books");
        scan_gr(&opts.infile, book::BookWriter::open()?)?;
      },
      GRScan::Genres(opts) => {
        info!("scanning GoodReads book genres");
        scan_gr(&opts.infile, genres::BookGenreWriter::open()?)?;
      },
      GRScan::Interactions(opts) => {
        if opts.csv_mode {
          info!("scanning simplified GoodReads interactions");
          let books = opts.book_map.as_ref();
          let books = books.ok_or_else(|| anyhow!("book map required for CSV mode"))?;
          simple_interaction::scan_interaction_csv(books, &opts.scan.infile)?;
        } else {
          info!("scanning GoodReads interactions");
          scan_gr(&opts.scan.infile, interaction::IntWriter::open()?)?;
        }
      },
      GRScan::Reviews(opts) => {
        info!("scanning GoodReads reviews");
        scan_gr(&opts.infile, review::ReviewWriter::open()?)?;
      },
    };
=======
    pub fn exec(&self) -> Result<()> {
        match self {
            GRScan::Works(opts) => {
                info!("scanning GoodReads works");
                scan_gr(&opts.infile, work::WorkWriter::open()?)?;
            }
            GRScan::Books(opts) => {
                info!("scanning GoodReads books");
                scan_gr(&opts.infile, book::BookWriter::open()?)?;
            }
            GRScan::Genres(opts) => {
                info!("scanning GoodReads book genres");
                scan_gr(&opts.infile, genres::BookGenreWriter::open()?)?;
            }
            GRScan::Authors(opts) => {
                info!("scanning GoodReads book genres");
                scan_gr(&opts.infile, author::AuthorWriter::open()?)?;
            }
            GRScan::Interactions(opts) => {
                if opts.csv_mode {
                    info!("scanning simplified GoodReads interactions");
                    let books = opts.book_map.as_ref();
                    let books = books.ok_or_else(|| anyhow!("book map required for CSV mode"))?;
                    simple_interaction::scan_interaction_csv(books, &opts.scan.infile)?;
                } else {
                    info!("scanning GoodReads interactions");
                    scan_gr(&opts.scan.infile, interaction::IntWriter::open()?)?;
                }
            }
        };
>>>>>>> edbdeb51

        Ok(())
    }
}<|MERGE_RESOLUTION|>--- conflicted
+++ resolved
@@ -6,29 +6,16 @@
 
 #[derive(clap::Subcommand, Debug)]
 pub enum GRScan {
-<<<<<<< HEAD
-  /// Scan GoodReads works.
-  Works(ScanInput),
-  /// Scan GoodReads books.
-  Books(ScanInput),
-  /// Scan GoodReads genres.
-  Genres(ScanInput),
-  /// Scan GoodReads interactions.
-  Interactions(InterInput),
-  /// Scan GoodReads reviews.
-  Reviews(ScanInput),
-=======
     /// Scan GoodReads works.
     Works(ScanInput),
     /// Scan GoodReads books.
     Books(ScanInput),
     /// Scan GoodReads genres.
     Genres(ScanInput),
-    /// Scan GoodReads authors.
-    Authors(ScanInput),
     /// Scan GoodReads interactions.
     Interactions(InterInput),
->>>>>>> edbdeb51
+    /// Scan GoodReads reviews.
+    Reviews(ScanInput),
 }
 
 #[derive(Args, Debug)]
@@ -86,38 +73,6 @@
 }
 
 impl GRScan {
-<<<<<<< HEAD
-  pub fn exec(&self) -> Result<()> {
-    match self {
-      GRScan::Works(opts) => {
-        info!("scanning GoodReads works");
-        scan_gr(&opts.infile, work::WorkWriter::open()?)?;
-      },
-      GRScan::Books(opts) => {
-        info!("scanning GoodReads books");
-        scan_gr(&opts.infile, book::BookWriter::open()?)?;
-      },
-      GRScan::Genres(opts) => {
-        info!("scanning GoodReads book genres");
-        scan_gr(&opts.infile, genres::BookGenreWriter::open()?)?;
-      },
-      GRScan::Interactions(opts) => {
-        if opts.csv_mode {
-          info!("scanning simplified GoodReads interactions");
-          let books = opts.book_map.as_ref();
-          let books = books.ok_or_else(|| anyhow!("book map required for CSV mode"))?;
-          simple_interaction::scan_interaction_csv(books, &opts.scan.infile)?;
-        } else {
-          info!("scanning GoodReads interactions");
-          scan_gr(&opts.scan.infile, interaction::IntWriter::open()?)?;
-        }
-      },
-      GRScan::Reviews(opts) => {
-        info!("scanning GoodReads reviews");
-        scan_gr(&opts.infile, review::ReviewWriter::open()?)?;
-      },
-    };
-=======
     pub fn exec(&self) -> Result<()> {
         match self {
             GRScan::Works(opts) => {
@@ -132,10 +87,6 @@
                 info!("scanning GoodReads book genres");
                 scan_gr(&opts.infile, genres::BookGenreWriter::open()?)?;
             }
-            GRScan::Authors(opts) => {
-                info!("scanning GoodReads book genres");
-                scan_gr(&opts.infile, author::AuthorWriter::open()?)?;
-            }
             GRScan::Interactions(opts) => {
                 if opts.csv_mode {
                     info!("scanning simplified GoodReads interactions");
@@ -147,8 +98,11 @@
                     scan_gr(&opts.scan.infile, interaction::IntWriter::open()?)?;
                 }
             }
+            GRScan::Reviews(opts) => {
+                info!("scanning GoodReads reviews");
+                scan_gr(&opts.infile, review::ReviewWriter::open()?)?;
+            }
         };
->>>>>>> edbdeb51
 
         Ok(())
     }
