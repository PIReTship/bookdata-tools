use std::io::prelude::*;
use std::io::{self, BufReader, BufWriter};
use std::fs::File;
use std::path::PathBuf;
use std::str;

use log::*;

use sha1::Sha1;
use glob::glob;
use structopt::StructOpt;
use quick_xml::Reader;
use quick_xml::events::Event;
use flate2::bufread::MultiGzDecoder;
use indicatif::{ProgressBar, ProgressStyle};
use anyhow::{Result, anyhow};
use happylog::set_progress;

use crate::cleaning::write_pgencoded;
use crate::tsv::split_first;
use crate::tracking::StageOpts;
use crate::io::{HashWrite};
use crate::db::{DbOpts, CopyRequest};
use super::Command;

/// Parse MARC files into records for a PostgreSQL table.
#[derive(StructOpt, Debug)]
#[structopt(name="parse-marc")]
pub struct ParseMarc {
  #[structopt(flatten)]
  db: DbOpts,

  #[structopt(flatten)]
  stage: StageOpts,

  #[structopt(short="-t", long="table")]
  table: String,

  #[structopt(long="truncate")]
  truncate: bool,

  /// Activate line mode, e.g. for VIAF
  #[structopt(short="L", long="line-mode")]
  linemode: bool,

  #[structopt(long="src-dir")]
  src_dir: Option<PathBuf>,

  #[structopt(long="src-prefix")]
  src_prefix: Option<String>,

  /// Input files to parse (GZ-compressed)
  #[structopt(name = "FILE", parse(from_os_str))]
  files: Vec<PathBuf>
}

struct Field<'a> {
  ind1: &'a [u8],
  ind2: &'a [u8],
  code: &'a [u8]
}

/// Process a tab-delimited line file.  VIAF provides their files in this format;
/// each line is a tab-separated pair of the VIAF ID and a single `record` instance.
fn process_delim_file<R: BufRead, W: Write>(r: &mut R, w: &mut W, init: usize) -> Result<usize> {
  let mut rec_count = 0;
  for line in r.lines() {
    let lstr = line?;
    let (_id, xml) = split_first(&lstr).ok_or(anyhow!("invalid line"))?;
    let mut parse = Reader::from_str(xml);
    let n = process_records(&mut parse, w, init + rec_count)?;
    // we should only have one record per file
    assert_eq!(n, 1);
    rec_count += n;
  }

  Ok(rec_count)
}

/// Process a file containing a MARC collection.
fn process_marc_file<R: BufRead, W: Write>(r: &mut R, w: &mut W, init: usize) -> Result<usize> {
  let mut parse = Reader::from_reader(r);
  let count = process_records(&mut parse, w, init)?;
  Ok(count)
}

fn write_codes<W: Write>(w: &mut W, rno: usize, fno: i32, tag: &[u8], fld: Option<&Field>) -> Result<()> {
  let ids = format!("{}\t{}\t", rno, fno);
  w.write_all(ids.as_str().as_bytes())?;
  w.write_all(tag)?;
  w.write_all(b"\t")?;
  match fld {
    Some(f) => {
      w.write_all(f.ind1)?;
      w.write_all(b"\t")?;
      w.write_all(f.ind2)?;
      w.write_all(b"\t")?;
      w.write_all(f.code)?;
      w.write_all(b"\t")?;
    },
    None => {
      w.write_all(b"\\N\t\\N\t\\N\t")?;
    }
  }
  Ok(())
}

fn write_nl<W: Write>(w: &mut W) -> io::Result<()> {
  w.write_all(b"\n")
}

fn process_records<B: BufRead, W: Write>(rdr: &mut Reader<B>, out: &mut W, start: usize) -> Result<usize> {
  let mut buf = Vec::new();
  let mut output = false;
  let mut fno = 0;
  let mut tag = Vec::with_capacity(5);
  let mut ind1 = Vec::with_capacity(10);
  let mut ind2 = Vec::with_capacity(10);
  let mut recid = start;
  loop {
    match rdr.read_event(&mut buf)? {
      Event::Start(ref e) => {
        let name = str::from_utf8(e.local_name())?;
        match name {
          "record" => {
            recid += 1
          },
          "leader" => {
            write_codes(out, recid, fno, b"LDR", None)?;
            output = true;
          },
          "controlfield" => {
            fno += 1;
            let mut done = false;
            for ar in e.attributes() {
              let a = ar?;
              if a.key == b"tag" {
                let tag = a.unescaped_value()?;
                write_codes(out, recid, fno, &tag, None)?;
                done = true;
              }
            }
            assert!(done, "no tag found for control field");
            output = true;
          },
          "datafield" => {
            fno += 1;
            for ar in e.attributes() {
              let a = ar?;
              let v = a.unescaped_value()?;
              match a.key {
                b"tag" => tag.extend_from_slice(&*v),
                b"ind1" => ind1.extend_from_slice(&*v),
                b"ind2" => ind2.extend_from_slice(&*v),
                _ => ()
              }
            }
            assert!(tag.len() > 0, "no tag found for data field");
            assert!(ind1.len() > 0, "no ind1 found for data field");
            assert!(ind2.len() > 0, "no ind2 found for data field");
          },
          "subfield" => {
            let mut done = false;
            for ar in e.attributes() {
              let a = ar?;
              if a.key == b"code" {
                let code = a.unescaped_value()?;
                let field = Field { ind1: &ind1, ind2: &ind2, code: &code };
                write_codes(out, recid, fno, &tag, Some(&field))?;
                done = true;
              }
            }
            assert!(done, "no code found for subfield");
            output = true;
          }
          _ => ()
        }
      },
      Event::End(ref e) => {
        let name = str::from_utf8(e.local_name())?;
        match name {
          "leader" | "controlfield" | "subfield" => {
            write_nl(out)?;
            output =  false;
          },
          "datafield" => {
            tag.clear();
            ind1.clear();
            ind2.clear();
          },
          _ => ()
        }
      },
      Event::Text(e) => {
        if output {
          let t = e.unescaped()?;
          write_pgencoded(out, &t)?
        }
      },
      Event::Eof => break,
      _ => ()
    }
  }
  Ok(recid - start)
}

impl Command for ParseMarc {
  fn exec(self) -> Result<()> {
    let db = self.db.open()?;
    let req = CopyRequest::new(&self.db, &self.table)?;
    let req = req.with_schema(self.db.schema());
    let req = req.truncate(self.truncate);
    let out = req.open()?;
    let mut out_h = Sha1::new();
    let out = HashWrite::create(out, &mut out_h);
    let mut out = BufWriter::new(out);

    let mut stage = self.stage.begin_stage(&db)?;

    let mut count = 0;

    for inf in self.find_files()? {
      let inf = inf.as_path();
      info!("reading from compressed file {:?}", inf);
      let fs = File::open(inf)?;
      let pb = ProgressBar::new(fs.metadata()?.len());
      pb.set_style(ProgressStyle::default_bar().template("{elapsed_precise} {bar} {percent}% {bytes}/{total_bytes} (eta: {eta})"));
<<<<<<< HEAD
      let _pbs = logging::set_progress(&pb);
=======
      let _pbs = set_progress(&pb);
>>>>>>> c85da405
      let mut in_sf = stage.source_file(inf);
      let pbr = pb.wrap_read(fs);
      let pbr = BufReader::new(pbr);
      let gzf = MultiGzDecoder::new(pbr);
      let gzf = in_sf.wrap_read(gzf);
      let mut bfs = BufReader::new(gzf);
      let nrecs = if self.linemode {
        process_delim_file(&mut bfs, &mut out, count)
      } else {
        process_marc_file(&mut bfs, &mut out, count)
      };
      drop(bfs);
      match nrecs {
        Ok(n) => {
          info!("processed {} records from {:?}", n, inf);
          let hash = in_sf.record()?;
          writeln!(&mut stage, "READ {:?} {} {}", inf, n, hash)?;
          count += n;
        },
        Err(e) => {
          error!("error in {:?}: {}", inf, e);
          return Err(e)
        }
      }
    }

    drop(out);
    let out_h = out_h.hexdigest();
    writeln!(&mut stage, "COPY {}", out_h)?;
    stage.end(&Some(out_h))?;

    Ok(())
  }
}

impl ParseMarc {
  fn find_files(&self) -> Result<Vec<PathBuf>> {
    if let Some(ref dir) = self.src_dir {
      let mut ds = dir.to_str().unwrap().to_string();
      if let Some(ref pfx) = self.src_prefix {
        ds.push_str("/");
        ds.push_str(pfx);
        ds.push_str("*.xml.gz");
      } else {
        ds.push_str("/*.xml.gz");
      }
      info!("scanning for files {}", ds);
      let mut v = Vec::new();
      for entry in glob(&ds)? {
        let entry = entry?;
        v.push(entry);
      }
      Ok(v)
    } else {
      Ok(self.files.clone())
    }
  }
}<|MERGE_RESOLUTION|>--- conflicted
+++ resolved
@@ -225,11 +225,7 @@
       let fs = File::open(inf)?;
       let pb = ProgressBar::new(fs.metadata()?.len());
       pb.set_style(ProgressStyle::default_bar().template("{elapsed_precise} {bar} {percent}% {bytes}/{total_bytes} (eta: {eta})"));
-<<<<<<< HEAD
-      let _pbs = logging::set_progress(&pb);
-=======
       let _pbs = set_progress(&pb);
->>>>>>> c85da405
       let mut in_sf = stage.source_file(inf);
       let pbr = pb.wrap_read(fs);
       let pbr = BufReader::new(pbr);
