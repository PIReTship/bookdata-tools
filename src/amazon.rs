--- conflicted
+++ resolved
@@ -14,17 +14,17 @@
 /// A review as it is described in a source JSON file.
 #[derive(Serialize, Deserialize)]
 pub struct SourceReview {
-  #[serde(rename="reviewerID")]
-  pub user: String,
-  pub asin: String,
-  #[serde(rename="overall")]
-  pub rating: f32,
-  #[serde(rename="unixReviewTime")]
-  pub timestamp: i64,
-  pub summary: Option<String>,
-  #[serde(rename="reviewText")]
-  pub text: Option<String>,
-  pub verified: bool,
+    #[serde(rename = "reviewerID")]
+    pub user: String,
+    pub asin: String,
+    #[serde(rename = "overall")]
+    pub rating: f32,
+    #[serde(rename = "unixReviewTime")]
+    pub timestamp: i64,
+    pub summary: Option<String>,
+    #[serde(rename = "reviewText")]
+    pub text: Option<String>,
+    pub verified: bool,
 }
 
 /// Structure for scanned ratings.
@@ -32,28 +32,21 @@
 /// This data structure is serialized to `ratings.parquet` in the Amazon directories.
 #[derive(TableRow, Serialize, Deserialize)]
 pub struct RatingRow {
-<<<<<<< HEAD
-  pub user: i32,
-  pub asin: String,
-  pub rating: f32,
-  pub timestamp: i64,
+    pub user: i32,
+    pub asin: String,
+    pub rating: f32,
+    pub timestamp: i64,
 }
 
 /// Structure for scanned reviews.
 ///
 /// This data structure is serialized to `reviews.parquet` in the Amazon directories.
-#[derive(ArrowField, Serialize, Deserialize)]
+#[derive(TableRow, Serialize, Deserialize)]
 pub struct ReviewRow {
-  pub user: i32,
-  pub asin: String,
-  pub rating: f32,
-  pub timestamp: i64,
-  pub summary: String,
-  pub text: String,
-=======
     pub user: i32,
     pub asin: String,
     pub rating: f32,
     pub timestamp: i64,
->>>>>>> edbdeb51
+    pub summary: String,
+    pub text: String,
 }