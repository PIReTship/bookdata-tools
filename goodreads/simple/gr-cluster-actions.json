{
<<<<<<< HEAD
  "row_count": 219540063,
  "file_size": 1471886547,
=======
  "row_count": 218485174,
  "file_size": 1115276283,
>>>>>>> edbdeb51
  "fields": [
    {
      "name": "user",
      "data_type": "Int32",
      "nullable": true
    },
    {
      "name": "item",
      "data_type": "Int32",
      "nullable": true
    },
    {
      "name": "nactions",
      "data_type": "UInt32",
      "nullable": true
    },
    {
      "name": "last_rating",
      "data_type": "Float32",
      "nullable": true
    }
  ]
}<|MERGE_RESOLUTION|>--- conflicted
+++ resolved
@@ -1,11 +1,6 @@
 {
-<<<<<<< HEAD
-  "row_count": 219540063,
-  "file_size": 1471886547,
-=======
   "row_count": 218485174,
   "file_size": 1115276283,
->>>>>>> edbdeb51
   "fields": [
     {
       "name": "user",
