--- conflicted
+++ resolved
@@ -7,33 +7,22 @@
       md5: f2d054a85f33d405a9bff6933005ba89
       size: 9388113365
     - path: ../src/cli/goodreads.rs
-      md5: e0f5844200ccd996ca80026c804ea86a
-      size: 2190
+      md5: 4e1628a2f874242c7b7ffb25b3e1be78
+      size: 1967
     - path: ../src/goodreads
-<<<<<<< HEAD
-      md5: ec14e7be64adb8c38dac8b854b98d441.dir
-      size: 10401
-      nfiles: 5
-=======
       md5: 14ee94a19cb54852d9750934530a2da1.dir
       size: 8282
       nfiles: 4
->>>>>>> ad756249
     - path: gr-book-link.parquet
-      md5: 58f580f86283adc19bfde9e651357485
-      size: 24583035
+      md5: 5dda6164e4bdd8830b7134284ca6e99c
+      size: 24593204
     outs:
     - path: gr-interactions.parquet
       md5: 7774a2cdf800a3680bcb7b5113471b5b
       size: 4428264135
     - path: gr-users.parquet
-<<<<<<< HEAD
-      md5: eb16c198761b5fa9b4793a19e9bc3874
-      size: 17817105
-=======
       md5: 7ab4d0c1da29afa152b20476bb0395e8
       size: 17837018
->>>>>>> ad756249
   scan-book-info:
     cmd: python ../run.py --rust goodreads scan books ../data/goodreads/goodreads_books.json.gz
     deps:
@@ -41,18 +30,12 @@
       md5: 01b40c70a00fb6aa321ee478f0fd0d6b
       size: 2043729443
     - path: ../src/cli/goodreads.rs
-      md5: e0f5844200ccd996ca80026c804ea86a
-      size: 2190
+      md5: 4e1628a2f874242c7b7ffb25b3e1be78
+      size: 1967
     - path: ../src/goodreads
-<<<<<<< HEAD
-      md5: ec14e7be64adb8c38dac8b854b98d441.dir
-      size: 10401
-      nfiles: 5
-=======
       md5: 14ee94a19cb54852d9750934530a2da1.dir
       size: 8282
       nfiles: 4
->>>>>>> ad756249
     outs:
     - path: gr-book-ids.parquet
       md5: bd138e1db016e3533554f08971ed28eb
@@ -67,18 +50,12 @@
       md5: e80738a88d02d2b0081cd249d9b4f081
       size: 81412944
     - path: ../src/cli/goodreads.rs
-      md5: e0f5844200ccd996ca80026c804ea86a
-      size: 2190
+      md5: 4e1628a2f874242c7b7ffb25b3e1be78
+      size: 1967
     - path: ../src/goodreads
-<<<<<<< HEAD
-      md5: ec14e7be64adb8c38dac8b854b98d441.dir
-      size: 10401
-      nfiles: 5
-=======
       md5: 14ee94a19cb54852d9750934530a2da1.dir
       size: 8282
       nfiles: 4
->>>>>>> ad756249
     outs:
     - path: gr-work-info.parquet
       md5: bd67414879d0cfb486b3e349f0b52379
@@ -87,8 +64,8 @@
     cmd: python ../run.py --rust fusion book-isbn-ids.tcl
     deps:
     - path: ../book-links/all-isbns.parquet
-      md5: bda703683918b4a95a8c030d98ce9568
-      size: 200094613
+      md5: 29cc7ae0b86b0e0f5aa7389fdea7de5b
+      size: 193709539
     - path: book-isbn-ids.tcl
       md5: cfc117dbae890985d5c9c3ac5ef650dd
       size: 454
@@ -97,14 +74,14 @@
       size: 36155423
     outs:
     - path: book-isbn-ids.parquet
-      md5: c578d7dd4c54f46d2e460ddacd3b9db2
-      size: 19254938
+      md5: 299f5bfc7c2244f9a83598dbd56d6719
+      size: 19658190
   cluster-ratings:
     cmd: python run.py --rust cluster group-actions -s gr-ratings -o goodreads/gr-cluster-ratings.parquet
     deps:
     - path: goodreads/gr-book-link.parquet
-      md5: 58f580f86283adc19bfde9e651357485
-      size: 24583035
+      md5: 5dda6164e4bdd8830b7134284ca6e99c
+      size: 24593204
     - path: goodreads/gr-interactions.parquet
       md5: 7774a2cdf800a3680bcb7b5113471b5b
       size: 4428264135
@@ -113,15 +90,6 @@
       size: 25125
       nfiles: 11
     - path: src/goodreads
-<<<<<<< HEAD
-      md5: ec14e7be64adb8c38dac8b854b98d441.dir
-      size: 10401
-      nfiles: 5
-    outs:
-    - path: goodreads/gr-cluster-ratings.parquet
-      md5: 63d2157bdcd2064a0577285bd97ae183
-      size: 1579420230
-=======
       md5: 14ee94a19cb54852d9750934530a2da1.dir
       size: 8282
       nfiles: 4
@@ -129,13 +97,12 @@
     - path: goodreads/gr-cluster-ratings.parquet
       md5: 9207efc2b91514ae300352f4666394c5
       size: 1400725167
->>>>>>> ad756249
   book-links:
     cmd: python ../run.py --rust fusion book-clusters.tcl
     deps:
     - path: ../book-links/cluster-graph-nodes.parquet
-      md5: 67121a9be444ab56e7f72d61ffab6b24
-      size: 630847820
+      md5: 488c7e8fd2d9cae551a4d515f4f755ff
+      size: 625728890
     - path: book-clusters.tcl
       md5: 8f54dc3fabb9b0720a6b7a8edae5485b
       size: 346
@@ -144,8 +111,8 @@
       size: 36155423
     outs:
     - path: gr-book-link.parquet
-      md5: 58f580f86283adc19bfde9e651357485
-      size: 24583035
+      md5: 5dda6164e4bdd8830b7134284ca6e99c
+      size: 24593204
   cluster-interactions:
     cmd: python cluster-ratings.py
     deps:
@@ -166,8 +133,8 @@
     cmd: python run.py --rust cluster group-actions -s gr-actions -o goodreads/gr-cluster-actions.parquet
     deps:
     - path: goodreads/gr-book-link.parquet
-      md5: 58f580f86283adc19bfde9e651357485
-      size: 24583035
+      md5: 5dda6164e4bdd8830b7134284ca6e99c
+      size: 24593204
     - path: goodreads/gr-interactions.parquet
       md5: 7774a2cdf800a3680bcb7b5113471b5b
       size: 4428264135
@@ -176,15 +143,6 @@
       size: 25125
       nfiles: 11
     - path: src/goodreads
-<<<<<<< HEAD
-      md5: ec14e7be64adb8c38dac8b854b98d441.dir
-      size: 10401
-      nfiles: 5
-    outs:
-    - path: goodreads/gr-cluster-actions.parquet
-      md5: d3a4dedfc90c67f59501c87cbbd2d7fd
-      size: 3318026447
-=======
       md5: 14ee94a19cb54852d9750934530a2da1.dir
       size: 8282
       nfiles: 4
@@ -192,7 +150,6 @@
     - path: goodreads/gr-cluster-actions.parquet
       md5: 2aefcacc130500cb9f8c88050bbcbb1b
       size: 2917243446
->>>>>>> ad756249
   work-ratings:
     cmd: python run.py --rust cluster group-actions -s gr-ratings --native-works -o
       goodreads/gr-work-ratings.parquet
@@ -227,35 +184,15 @@
     cmd: python ../run.py --rust fusion work-gender.tcl
     deps:
     - path: ../book-links/cluster-genders.parquet
-      md5: 0a8ae5a6729e16a35d070f9870180d36
-      size: 109945682
+      md5: 2b2d2b05adeb8a221a0d927a2ac4cd13
+      size: 106886115
     - path: gr-book-link.parquet
-      md5: 58f580f86283adc19bfde9e651357485
-      size: 24583035
+      md5: 5dda6164e4bdd8830b7134284ca6e99c
+      size: 24593204
     - path: work-gender.tcl
       md5: 0e1dc0a1bfaa8047a3686a318fd31d24
       size: 233
     outs:
     - path: gr-work-gender.parquet
-      md5: bf664422cf2699b30c264d8ce4b73dce
-      size: 12060997
-  scan-reviews:
-    cmd: python ../run.py --rust goodreads scan reviews ../data/goodreads/goodreads_reviews_dedup.json.gz
-    deps:
-    - path: ../data/goodreads/goodreads_reviews_dedup.json.gz
-      md5: bdd95c4f92691df3d311012254988a1e
-      size: 5343299228
-    - path: ../src/cli/goodreads.rs
-      md5: e0f5844200ccd996ca80026c804ea86a
-      size: 2190
-    - path: ../src/goodreads
-      md5: ec14e7be64adb8c38dac8b854b98d441.dir
-      size: 10401
-      nfiles: 5
-    - path: gr-book-link.parquet
-      md5: 58f580f86283adc19bfde9e651357485
-      size: 24583035
-    outs:
-    - path: gr-reviews.parquet
-      md5: 6b02e6af27e183fe44d340c885770928
-      size: 4991027540+      md5: df6ca479bee15c608854c51349598f97
+      size: 11926948