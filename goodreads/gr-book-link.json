--- conflicted
+++ resolved
@@ -1,10 +1,6 @@
 {
   "row_count": 2360655,
-<<<<<<< HEAD
-  "file_size": 19848706,
-=======
   "file_size": 19974181,
->>>>>>> edbdeb51
   "fields": [
     {
       "name": "book_id",
