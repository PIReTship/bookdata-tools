--- conflicted
+++ resolved
@@ -1,11 +1,6 @@
 {
-<<<<<<< HEAD
-  "row_count": 99219171,
-  "file_size": 1406043866,
-=======
   "row_count": 98564584,
   "file_size": 1369082587,
->>>>>>> edbdeb51
   "fields": [
     {
       "name": "user",
