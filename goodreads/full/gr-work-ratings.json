{
  "row_count": 104029673,
<<<<<<< HEAD
  "file_size": 1471954634,
=======
  "file_size": 1434229067,
>>>>>>> edbdeb51
  "fields": [
    {
      "name": "user",
      "data_type": "Int32",
      "nullable": true
    },
    {
      "name": "item",
      "data_type": "Int32",
      "nullable": true
    },
    {
      "name": "rating",
      "data_type": "Float32",
      "nullable": true
    },
    {
      "name": "last_rating",
      "data_type": "Float32",
      "nullable": true
    },
    {
      "name": "first_time",
      "data_type": "Int64",
      "nullable": true
    },
    {
      "name": "last_time",
      "data_type": "Int64",
      "nullable": true
    },
    {
      "name": "nratings",
      "data_type": "UInt32",
      "nullable": true
    }
  ]
}<|MERGE_RESOLUTION|>--- conflicted
+++ resolved
@@ -1,10 +1,6 @@
 {
   "row_count": 104029673,
-<<<<<<< HEAD
-  "file_size": 1471954634,
-=======
   "file_size": 1434229067,
->>>>>>> edbdeb51
   "fields": [
     {
       "name": "user",
