--- conflicted
+++ resolved
@@ -8,14 +8,6 @@
       md5: f2d054a85f33d405a9bff6933005ba89
       size: 9388113365
     - path: ../../src/cli/goodreads
-<<<<<<< HEAD
-      md5: 9a183d069c3e26425902f894cb7cf4f2.dir
-      size: 12357
-      nfiles: 4
-    - path: ../../src/goodreads
-      md5: b71b1bcda391d44638b265f72f2dd63d.dir
-      size: 15726
-=======
       hash: md5
       md5: 6325935a8eb344606761bd5a24811988.dir
       size: 12216
@@ -24,7 +16,6 @@
       hash: md5
       md5: fa9aa92722a150f970aea65216aaca13.dir
       size: 16838
->>>>>>> edbdeb51
       nfiles: 7
     outs:
     - path: gr-interactions.parquet
@@ -43,27 +34,6 @@
       md5: b30430653770266a99921696af2d4044
       size: 4587488091
     - path: goodreads/gr-book-link.parquet
-<<<<<<< HEAD
-      md5: a77c14ec887a12bb23845991b937d6b5
-      size: 19848706
-    - path: src/cli/goodreads/cluster.rs
-      md5: e88c9377535f9085c0ecd1eceb49977a
-      size: 8167
-    outs:
-    - path: goodreads/full/gr-work-actions.parquet
-      md5: 51dded22312873789f6740fdb848e81e
-      size: 3006176388
-  schema@gr-work-actions:
-    cmd: python ../../run.py --rust pq-info -o gr-work-actions.json gr-work-actions.parquet
-    deps:
-    - path: gr-work-actions.parquet
-      md5: 51dded22312873789f6740fdb848e81e
-      size: 3006176388
-    outs:
-    - path: gr-work-actions.json
-      md5: e2c6f46b44ff679a86ed891182faf00b
-      size: 614
-=======
       hash: md5
       md5: 1d862079ac09bb011c4a4ffe0bc5d7d4
       size: 19974181
@@ -92,7 +62,6 @@
       hash: md5
       md5: 3d19da64d6037b50b9c1bccb708879cf
       size: 2694278606
->>>>>>> edbdeb51
   cluster-ratings:
     cmd: cargo run --release -- goodreads cluster-interactions --ratings -o goodreads/full/gr-cluster-ratings.parquet
     deps:
@@ -101,19 +70,6 @@
       md5: b30430653770266a99921696af2d4044
       size: 4587488091
     - path: goodreads/gr-book-link.parquet
-<<<<<<< HEAD
-      md5: a77c14ec887a12bb23845991b937d6b5
-      size: 19848706
-    - path: src/cli/goodreads/cluster.rs
-      md5: e88c9377535f9085c0ecd1eceb49977a
-      size: 8167
-    outs:
-    - path: goodreads/full/gr-cluster-ratings.parquet
-      md5: 70c6de80c53daeae17d5ce0a096b0363
-      size: 1406043866
-  schema@gr-cluster-ratings:
-    cmd: python ../../run.py --rust pq-info -o gr-cluster-ratings.json gr-cluster-ratings.parquet
-=======
       hash: md5
       md5: 1d862079ac09bb011c4a4ffe0bc5d7d4
       size: 19974181
@@ -128,23 +84,12 @@
       size: 1369082587
   cluster-ratings-5core:
     cmd: cargo run --release -- kcore -o gr-cluster-ratings-5core.parquet gr-cluster-ratings.parquet
->>>>>>> edbdeb51
     deps:
     - path: ../../src/cli/kcore.rs
       hash: md5
       md5: 9a64f2beb19d2053d9c2386609beafe9
       size: 4874
     - path: gr-cluster-ratings.parquet
-<<<<<<< HEAD
-      md5: 70c6de80c53daeae17d5ce0a096b0363
-      size: 1406043866
-    outs:
-    - path: gr-cluster-ratings.json
-      md5: 6a4e0de934689fb6dc6e7f8ca4e99479
-      size: 703
-  cluster-actions:
-    cmd: python run.py --rust goodreads cluster-interactions --add-actions -o goodreads/full/gr-cluster-actions.parquet
-=======
       hash: md5
       md5: 10407a19fe5e60e0fa683cff937152d8
       size: 1369082587
@@ -156,34 +101,12 @@
   work-actions:
     cmd: cargo run --release -- goodreads cluster-interactions --add-actions --native-works
       -o goodreads/full/gr-work-actions.parquet
->>>>>>> edbdeb51
-    deps:
-    - path: goodreads/full/gr-interactions.parquet
-      hash: md5
-      md5: b30430653770266a99921696af2d4044
-      size: 4587488091
-    - path: goodreads/gr-book-link.parquet
-<<<<<<< HEAD
-      md5: a77c14ec887a12bb23845991b937d6b5
-      size: 19848706
-    - path: src/cli/goodreads/cluster.rs
-      md5: e88c9377535f9085c0ecd1eceb49977a
-      size: 8167
-    outs:
-    - path: goodreads/full/gr-cluster-actions.parquet
-      md5: 3e3b6fa9d4e78aebe17b214c11ec572f
-      size: 2900509473
-  schema@gr-cluster-actions:
-    cmd: python ../../run.py --rust pq-info -o gr-cluster-actions.json gr-cluster-actions.parquet
-    deps:
-    - path: gr-cluster-actions.parquet
-      md5: 3e3b6fa9d4e78aebe17b214c11ec572f
-      size: 2900509473
-    outs:
-    - path: gr-cluster-actions.json
-      md5: f46d06c208ffbb3bc74a22b2e6f1400a
-      size: 614
-=======
+    deps:
+    - path: goodreads/full/gr-interactions.parquet
+      hash: md5
+      md5: b30430653770266a99921696af2d4044
+      size: 4587488091
+    - path: goodreads/gr-book-link.parquet
       hash: md5
       md5: 1d862079ac09bb011c4a4ffe0bc5d7d4
       size: 19974181
@@ -229,7 +152,6 @@
       hash: md5
       md5: 24f7f17d1923a7b6458982a7205bca6a
       size: 2793672492
->>>>>>> edbdeb51
   work-ratings:
     cmd: cargo run --release -- goodreads cluster-interactions --ratings --native-works
       -o goodreads/full/gr-work-ratings.parquet
@@ -239,19 +161,6 @@
       md5: b30430653770266a99921696af2d4044
       size: 4587488091
     - path: goodreads/gr-book-link.parquet
-<<<<<<< HEAD
-      md5: a77c14ec887a12bb23845991b937d6b5
-      size: 19848706
-    - path: src/cli/goodreads/cluster.rs
-      md5: e88c9377535f9085c0ecd1eceb49977a
-      size: 8167
-    outs:
-    - path: goodreads/full/gr-work-ratings.parquet
-      md5: 4f9295039926c007d23fda7b1b653061
-      size: 1471954634
-  schema@gr-work-ratings:
-    cmd: python ../../run.py --rust pq-info -o gr-work-ratings.json gr-work-ratings.parquet
-=======
       hash: md5
       md5: 1d862079ac09bb011c4a4ffe0bc5d7d4
       size: 19974181
@@ -267,23 +176,12 @@
   work-ratings-2015-100-10core:
     cmd: cargo run --release -- kcore --user-k 10 --item-k 100 --year 2015 -o gr-work-ratings-2015-100-10core.parquet
       gr-work-ratings.parquet
->>>>>>> edbdeb51
     deps:
     - path: ../../src/cli/kcore.rs
       hash: md5
       md5: 9a64f2beb19d2053d9c2386609beafe9
       size: 4874
     - path: gr-work-ratings.parquet
-<<<<<<< HEAD
-      md5: 4f9295039926c007d23fda7b1b653061
-      size: 1471954634
-    outs:
-    - path: gr-work-ratings.json
-      md5: c883ba08d133875a3ec8bb220d0bd269
-      size: 704
-  schema@gr-users:
-    cmd: python ../../run.py --rust pq-info -o gr-users.json gr-users.parquet
-=======
       hash: md5
       md5: 4eff8a855fcb28f478f1c35aa884b63f
       size: 1434229067
@@ -294,7 +192,6 @@
       size: 5153692
   work-ratings-5core:
     cmd: cargo run --release -- kcore -o gr-work-ratings-5core.parquet gr-work-ratings.parquet
->>>>>>> edbdeb51
     deps:
     - path: ../../src/cli/kcore.rs
       hash: md5
@@ -305,57 +202,7 @@
       md5: 4eff8a855fcb28f478f1c35aa884b63f
       size: 1434229067
     outs:
-<<<<<<< HEAD
-    - path: gr-users.json
-      md5: 70a463f659828f45949b5288557788f7
-      size: 244
-  scan-reviews:
-    cmd: python ../../run.py --rust goodreads scan reviews ../../data/goodreads/goodreads_reviews_dedup.json.gz
-    deps:
-    - path: ../../data/goodreads/goodreads_reviews_dedup.json.gz
-      md5: bdd95c4f92691df3d311012254988a1e
-      size: 5343299228
-    - path: ../../src/cli/goodreads
-      md5: 9a183d069c3e26425902f894cb7cf4f2.dir
-      size: 12357
-      nfiles: 4
-    - path: ../../src/goodreads
-      md5: b71b1bcda391d44638b265f72f2dd63d.dir
-      size: 15726
-      nfiles: 7
-    outs:
-    - path: gr-reviews.parquet
-      md5: 821a8a07fcee0d48a359375a2d748cd4
-      size: 4349684252
-  schema@gr-reviews:
-    cmd: python ../../run.py --rust pq-info -o gr-reviews.json gr-reviews.parquet
-    deps:
-    - path: gr-reviews.parquet
-      md5: 821a8a07fcee0d48a359375a2d748cd4
-      size: 4349684252
-    outs:
-    - path: gr-reviews.json
-      md5: 79f35e05db2d4470ff710bd5a9d65f6a
-      size: 884
-  cluster-reviews:
-    cmd: python run.py --rust goodreads cluster-interactions --reviews -o goodreads/full/gr-cluster-review-link.parquet
-    deps:
-    - path: goodreads/full/gr-reviews.parquet
-      md5: 821a8a07fcee0d48a359375a2d748cd4
-      size: 4349684252
-    - path: goodreads/gr-book-link.parquet
-      md5: a77c14ec887a12bb23845991b937d6b5
-      size: 19848706
-    - path: src/cli/goodreads/cluster.rs
-      md5: e88c9377535f9085c0ecd1eceb49977a
-      size: 8167
-    outs:
-    - path: goodreads/full/gr-cluster-review-link.parquet
-      md5: edfa0b4928f27a22ad348ca3a2262b80
-      size: 185719345
-=======
     - path: gr-work-ratings-5core.parquet
       hash: md5
       md5: 3b5e34a230fae9887acd13f4a6b80a73
-      size: 1412342169
->>>>>>> edbdeb51
+      size: 1412342169