<<<<<<< HEAD
md5: 1d3911ec8f376b5318caf60d61445574
=======
md5: b81139add3ec654163ff41885b886fc5
>>>>>>> 0a0a9d0f
cmd: python ../run.py sql-script ol-index.sql
deps:
- md5: 80d21573351353f6620448fdc11741b6
  path: ol-index.sql
- path: pgstat://ol-authors
<<<<<<< HEAD
  md5: a48c47a1944b7fb0cb9ee886b80e3312
- path: pgstat://ol-works
  md5: a9adf4a6aeca114d0ec5f22001daa19d
- path: pgstat://ol-editions
  md5: 815fd640fc4cf1f9aa9ab4c319964287
outs:
- path: pgstat://ol-index
  cache: false
  md5: 59157a7f9bb05f3fb6dde9d32a5bcf83
  metric: false
  persist: false
- md5: ef3c9405de5cbc4717d96d086a218473
=======
  md5: 456954970c9a56193680bb9399ac9164
- path: pgstat://ol-works
  md5: c84b6ccf5f89e6d8faf00cc21b4d5566
- path: pgstat://ol-editions
  md5: 4c0b955dcf06c319b8dd9c1057c3c056
outs:
- path: pgstat://ol-index
  cache: false
  md5: cbde7eed2e16d3f684289604a2d451ec
  metric: false
  persist: false
- md5: 1ae428a3ee0a629ffce97103067ae1d6
>>>>>>> 0a0a9d0f
  path: ol-index.transcript
  cache: true
  metric: false
  persist: false<|MERGE_RESOLUTION|>--- conflicted
+++ resolved
@@ -1,14 +1,9 @@
-<<<<<<< HEAD
 md5: 1d3911ec8f376b5318caf60d61445574
-=======
-md5: b81139add3ec654163ff41885b886fc5
->>>>>>> 0a0a9d0f
 cmd: python ../run.py sql-script ol-index.sql
 deps:
 - md5: 80d21573351353f6620448fdc11741b6
   path: ol-index.sql
 - path: pgstat://ol-authors
-<<<<<<< HEAD
   md5: a48c47a1944b7fb0cb9ee886b80e3312
 - path: pgstat://ol-works
   md5: a9adf4a6aeca114d0ec5f22001daa19d
@@ -21,20 +16,6 @@
   metric: false
   persist: false
 - md5: ef3c9405de5cbc4717d96d086a218473
-=======
-  md5: 456954970c9a56193680bb9399ac9164
-- path: pgstat://ol-works
-  md5: c84b6ccf5f89e6d8faf00cc21b4d5566
-- path: pgstat://ol-editions
-  md5: 4c0b955dcf06c319b8dd9c1057c3c056
-outs:
-- path: pgstat://ol-index
-  cache: false
-  md5: cbde7eed2e16d3f684289604a2d451ec
-  metric: false
-  persist: false
-- md5: 1ae428a3ee0a629ffce97103067ae1d6
->>>>>>> 0a0a9d0f
   path: ol-index.transcript
   cache: true
   metric: false
