schema: '2.0'
stages:
  scan-authors:
    cmd: cargo run --release -- openlib scan-authors ../data/openlib/ol_dump_authors.txt.gz
    deps:
    - path: ../data/openlib/ol_dump_authors.txt.gz
      hash: md5
      md5: 6ee47ac89e0aaff90dda58912f99474a
      size: 583172998
    - path: ../src/cli/openlib.rs
      md5: dbe8caca3345f0f9ca7f730c2df79f29
      size: 1938
    - path: ../src/openlib/
      hash: md5
      md5: 466014e68d712f7b442f4305d8e6cf3e.dir
      size: 13670
      nfiles: 5
    outs:
    - path: author-names.parquet
      hash: md5
      md5: 8db9f14b3de99d45d7c32d920619e586
      size: 201987938
    - path: authors.parquet
      hash: md5
      md5: 6ae60d216d2f99f3ebda2ba922e049f5
      size: 235970919
  scan-editions:
    cmd: cargo run --release -- openlib scan-editions ../data/openlib/ol_dump_editions.txt.gz
    deps:
    - path: ../data/openlib/ol_dump_editions.txt.gz
      hash: md5
      md5: 142abbca6ff89de6d617f43dfc33e898
      size: 9882246836
    - path: ../src/cli/openlib.rs
      md5: dbe8caca3345f0f9ca7f730c2df79f29
      size: 1938
    - path: ../src/openlib/
      hash: md5
      md5: 466014e68d712f7b442f4305d8e6cf3e.dir
      size: 13670
      nfiles: 5
    - path: author-ids-after-works.parquet
      hash: md5
      md5: 0757b48c73c4f6034ebecb5a045a340d
      size: 87046749
    - path: authors.parquet
      hash: md5
      md5: 6ae60d216d2f99f3ebda2ba922e049f5
      size: 235970919
    - path: works.parquet
      hash: md5
      md5: a888eb4b4e6907809319ca3c17011233
      size: 903190500
    outs:
    - path: all-authors.parquet
      hash: md5
      md5: 8135fa3b1f4d1a96c195bb26f8fcf54e
      size: 87130892
    - path: all-works.parquet
      hash: md5
      md5: d512ffc2007bda5d79a96d0032f06707
      size: 238048432
    - path: edition-authors.parquet
      hash: md5
      md5: f3a1e8b83acd89e945545c8b3fedc4b7
      size: 283959906
    - path: edition-isbns.parquet
      hash: md5
      md5: f18c8a73291b23ab591aa564741358bb
      size: 302941724
    - path: edition-subjects.parquet
      hash: md5
      md5: 0c494b4b04476badabf6a456e12b95f6
      size: 590779873
    - path: edition-works.parquet
      hash: md5
      md5: e4fe7847ecd3c107ec0e75159c71e220
      size: 288359776
    - path: editions.parquet
      hash: md5
      md5: 21dd5b67ba0b062cdfd2b89f4eaeea83
      size: 1193396242
  scan-works:
    cmd: cargo run --release -- openlib scan-works ../data/openlib/ol_dump_works.txt.gz
    deps:
    - path: ../data/openlib/ol_dump_works.txt.gz
      hash: md5
      md5: 2b0391ea543492a6e83d3e4bb339b3e7
      size: 3133783453
    - path: ../src/cli/openlib.rs
      md5: dbe8caca3345f0f9ca7f730c2df79f29
      size: 1938
    - path: ../src/openlib/
      hash: md5
      md5: 466014e68d712f7b442f4305d8e6cf3e.dir
      size: 13670
      nfiles: 5
    - path: authors.parquet
      hash: md5
      md5: 6ae60d216d2f99f3ebda2ba922e049f5
      size: 235970919
    outs:
    - path: author-ids-after-works.parquet
      hash: md5
      md5: 0757b48c73c4f6034ebecb5a045a340d
      size: 87046749
    - path: work-authors.parquet
      hash: md5
      md5: 4f91e90af94eaab82d421e108a39bc1d
      size: 221395483
    - path: work-subjects.parquet
      hash: md5
      md5: d80e4f399ff447bba7cc678ceea5178f
      size: 393327698
    - path: works.parquet
      hash: md5
      md5: a888eb4b4e6907809319ca3c17011233
      size: 903190500
  edition-isbn-ids:
    cmd: cargo run --release -- link-isbn-ids -R edition -o openlibrary/edition-isbn-ids.parquet
      openlibrary/edition-isbns.parquet
    deps:
    - path: book-links/all-isbns.parquet
      hash: md5
      md5: 9d48741f75c67c6181eb47c7b7fca4ca
      size: 468979407
    - path: openlibrary/edition-isbns.parquet
      hash: md5
      md5: f18c8a73291b23ab591aa564741358bb
      size: 302941724
    outs:
    - path: openlibrary/edition-isbn-ids.parquet
      hash: md5
      md5: 22cd6506105de6175c298c90f383e88c
      size: 225614340
  schema@edition-isbn-ids:
    cmd: python ../run.py --rust pq-info -o edition-isbn-ids.json edition-isbn-ids.parquet
    deps:
    - path: edition-isbn-ids.parquet
      md5: 6cf6500ebab273315fa90e2f2031dd3b
      size: 145485299
    outs:
    - path: edition-isbn-ids.json
      md5: 0fe837f400c6e7b7d4535b67237af989
      size: 251
  schema@works:
    cmd: python ../run.py --rust pq-info -o works.json works.parquet
    deps:
    - path: works.parquet
      md5: 0392b4f5308bf945efc14d206bb8b9fa
      size: 663422438
    outs:
    - path: works.json
      md5: 5b5e973797c2f0d8aff51c7f6d300fa6
      size: 327
  schema@all-works:
    cmd: python ../run.py --rust pq-info -o all-works.json all-works.parquet
    deps:
    - path: all-works.parquet
      md5: 832cc1253307df9c7bbe4d83e7e3fa93
      size: 176243794
    outs:
    - path: all-works.json
      md5: 1e5228092f43d81e5871c48117be3146
      size: 239
  schema@editions:
    cmd: python ../run.py --rust pq-info -o editions.json editions.parquet
    deps:
    - path: editions.parquet
      md5: b082da165d2b2d9c0fa5489376c8c57a
      size: 888704794
    outs:
    - path: editions.json
      md5: 464dc59fc293103fcbf3e9baa3373c1a
      size: 327
  schema@work-authors:
    cmd: python ../run.py --rust pq-info -o work-authors.json work-authors.parquet
    deps:
    - path: work-authors.parquet
      md5: e62c8dfb5507c4ec67b3e0f7b940523f
      size: 153899196
    outs:
    - path: work-authors.json
      md5: 140a8f1c6dc0ad558bf6ca19e742210f
      size: 331
  schema@author-names:
    cmd: python ../run.py --rust pq-info -o author-names.json author-names.parquet
    deps:
    - path: author-names.parquet
      md5: 76ca0c2e90393598cc71578ffe5493d1
      size: 151081619
    outs:
    - path: author-names.json
      md5: a8b5bf82ca7a88ff7ef58ec4698a0e3a
      size: 331
  schema@edition-authors:
    cmd: python ../run.py --rust pq-info -o edition-authors.json edition-authors.parquet
    deps:
    - path: edition-authors.parquet
      md5: 231cda3e2643ce16e46942a58aa3b57e
      size: 193584177
    outs:
    - path: edition-authors.json
      md5: 4ba99be63216163455443c29e8acafe4
      size: 336
  schema@edition-isbns:
    cmd: python ../run.py --rust pq-info -o edition-isbns.json edition-isbns.parquet
    deps:
    - path: edition-isbns.parquet
      md5: 4e25efdddefdaa656de713a99b0ca2d7
      size: 207849845
    outs:
    - path: edition-isbns.json
      md5: 7f750ebd2dcdfebb39eb49c0cf6948a2
      size: 247
  schema@edition-works:
    cmd: python ../run.py --rust pq-info -o edition-works.json edition-works.parquet
    deps:
    - path: edition-works.parquet
      md5: 9e7de4af3d400505f77235d8f903f826
      size: 203839441
    outs:
    - path: edition-works.json
      md5: d8b6f877272dbc1c7f690a5774ddada8
      size: 248
  schema@all-authors:
    cmd: python ../run.py --rust pq-info -o all-authors.json all-authors.parquet
    deps:
    - path: all-authors.parquet
      md5: 632add46e59ff1653d9532ecbc87b851
      size: 67096542
    outs:
    - path: all-authors.json
      md5: 6921aee9159edf48ca9a733245113f6e
      size: 237
  schema@authors:
    cmd: python ../run.py --rust pq-info -o authors.json authors.parquet
    deps:
    - path: authors.parquet
      md5: c77ceaa2f2cb3f90f514edd561e11398
      size: 178808160
    outs:
    - path: authors.json
      md5: a33ba4a8bb933055f43ec0d933cdebec
      size: 325
  schema@work-subjects:
    cmd: python ../run.py --rust pq-info -o work-subjects.json work-subjects.parquet
    deps:
    - path: work-subjects.parquet
      md5: 273c91a6d0b49f57ae8d10816fb4f5a0
      size: 304767903
    outs:
    - path: work-subjects.json
      md5: 164a92469b9c94c2d99ff5fa8ab27551
      size: 245
  schema@edition-subjects:
    cmd: python ../run.py --rust pq-info -o edition-subjects.json edition-subjects.parquet
    deps:
    - path: edition-subjects.parquet
      md5: d58f4b70cf2a7ebf8d919aa18113d2e2
      size: 522800217
    outs:
    - path: edition-subjects.json
      md5: 04631619a35917b9dd4a850541190b8d
      size: 245
  work-clusters:
    cmd: cargo run --release -- cluster extract-books -n work_id -o openlibrary/work-clusters.parquet
      OL-W
    deps:
    - path: book-links/cluster-graph-nodes.parquet
<<<<<<< HEAD
      md5: c03cf0b0fd6450d21bbb728a52abf01b
      size: 832827586
    outs:
    - path: openlibrary/work-clusters.parquet
      md5: 6c7197f2ee80683ab36f4932e14b81b5
      size: 172719910
=======
      hash: md5
      md5: 1f48fc432f1763b2e4387bdadc39cdc2
      size: 1213885112
    outs:
    - path: openlibrary/work-clusters.parquet
      hash: md5
      md5: 224973b50136fac91a65ef350f970e01
      size: 234305245
>>>>>>> edbdeb51
  schema@work-clusters:
    cmd: python ../run.py --rust pq-info -o work-clusters.json work-clusters.parquet
    deps:
    - path: work-clusters.parquet
<<<<<<< HEAD
      md5: 6c7197f2ee80683ab36f4932e14b81b5
      size: 172719910
=======
      md5: 82b15db1b6cb8a76cd9526a1770bc8dc
      size: 172722261
>>>>>>> edbdeb51
    outs:
    - path: work-clusters.json
      md5: 9b31d738006f09d80ffc1e2da748d976
      size: 251<|MERGE_RESOLUTION|>--- conflicted
+++ resolved
@@ -268,14 +268,6 @@
       OL-W
     deps:
     - path: book-links/cluster-graph-nodes.parquet
-<<<<<<< HEAD
-      md5: c03cf0b0fd6450d21bbb728a52abf01b
-      size: 832827586
-    outs:
-    - path: openlibrary/work-clusters.parquet
-      md5: 6c7197f2ee80683ab36f4932e14b81b5
-      size: 172719910
-=======
       hash: md5
       md5: 1f48fc432f1763b2e4387bdadc39cdc2
       size: 1213885112
@@ -284,18 +276,12 @@
       hash: md5
       md5: 224973b50136fac91a65ef350f970e01
       size: 234305245
->>>>>>> edbdeb51
   schema@work-clusters:
     cmd: python ../run.py --rust pq-info -o work-clusters.json work-clusters.parquet
     deps:
     - path: work-clusters.parquet
-<<<<<<< HEAD
-      md5: 6c7197f2ee80683ab36f4932e14b81b5
-      size: 172719910
-=======
       md5: 82b15db1b6cb8a76cd9526a1770bc8dc
       size: 172722261
->>>>>>> edbdeb51
     outs:
     - path: work-clusters.json
       md5: 9b31d738006f09d80ffc1e2da748d976
