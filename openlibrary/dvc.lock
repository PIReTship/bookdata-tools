--- conflicted
+++ resolved
@@ -91,13 +91,8 @@
     cmd: python ../run.py --rust fusion edition-isbn-ids.tcl
     deps:
     - path: ../book-links/all-isbns.parquet
-<<<<<<< HEAD
-      md5: 9a7e56c4625f5ff3d20d9aa9474b0158
-      size: 268756905
-=======
       md5: 29cc7ae0b86b0e0f5aa7389fdea7de5b
       size: 193709539
->>>>>>> e45211d8
     - path: edition-isbn-ids.tcl
       md5: 68869c0bf2dfde39bf8552c2d9d3774d
       size: 200
@@ -106,10 +101,5 @@
       size: 132821740
     outs:
     - path: edition-isbn-ids.parquet
-<<<<<<< HEAD
-      md5: fa653547af17338d4726af1e7fad8027
-      size: 155468600
-=======
       md5: f1bb7e35d883c19e733608ae58d8981b
-      size: 127237646
->>>>>>> e45211d8
+      size: 127237646