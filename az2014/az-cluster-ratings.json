--- conflicted
+++ resolved
@@ -1,11 +1,6 @@
 {
-<<<<<<< HEAD
-  "row_count": 22438986,
-  "file_size": 291819116,
-=======
   "row_count": 22426351,
   "file_size": 203396511,
->>>>>>> edbdeb51
   "fields": [
     {
       "name": "user",
