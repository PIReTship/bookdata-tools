schema: '2.0'
stages:
  collect-isbns:
    cmd: cargo run --release -- collect-isbns -o all-isbns.parquet
    deps:
    - path: ../az2014/ratings.parquet
      hash: md5
      md5: 8f7b0dd334d2e2208b08919152d8af35
      size: 149113922
    - path: ../az2018/ratings.parquet
      hash: md5
      md5: fdc3832ac453570056ca27500f9d4033
      size: 342486205
    - path: ../bx/cleaned-ratings.csv
      md5: e2c423d665fb5271def51d358c8c285c
      size: 22627335
    - path: ../config.yaml
      hash: md5
      md5: 6d081930111c1fc2737c87c22ce0fcbd
      size: 1079
    - path: ../goodreads/gr-book-ids.parquet
      hash: md5
      md5: 3d5d5d8435d1db19a218be147386ca54
      size: 37731621
    - path: ../loc-mds/book-isbns.parquet
      hash: md5
      md5: a954fd606bfcc6ff9db66af964dd2239
      size: 57538194
    - path: ../openlibrary/edition-isbns.parquet
      hash: md5
      md5: f18c8a73291b23ab591aa564741358bb
      size: 302941724
    - path: ../src/cli/collect_isbns.rs
      hash: md5
      md5: e903a0fbb08eaa2331059d7f417da237
      size: 5282
    outs:
    - path: all-isbns.parquet
      hash: md5
      md5: 9d48741f75c67c6181eb47c7b7fca4ca
      size: 468979407
  cluster:
    cmd: cargo run --release -- cluster-books --save-graph book-links/book-graph.mp.zst
    deps:
    - path: book-links/all-isbns.parquet
      hash: md5
      md5: 9d48741f75c67c6181eb47c7b7fca4ca
      size: 468979407
    - path: goodreads/book-isbn-ids.parquet
<<<<<<< HEAD
      md5: 26b5fc73cbc447466f64d1de1ccb585b
      size: 15485013
=======
      hash: md5
      md5: 7f9bae46a5baf2a7a9814b986d0ed27c
      size: 16210574
>>>>>>> edbdeb51
    - path: goodreads/gr-book-ids.parquet
      hash: md5
      md5: 3d5d5d8435d1db19a218be147386ca54
      size: 37731621
    - path: loc-mds/book-ids.parquet
      hash: md5
      md5: c2651736c069b5836563de8028815deb
      size: 71130687
    - path: loc-mds/book-isbn-ids.parquet
      hash: md5
      md5: 2c539b2600287341089ea312396ff315
      size: 39832662
    - path: openlibrary/all-works.parquet
      hash: md5
      md5: d512ffc2007bda5d79a96d0032f06707
      size: 238048432
    - path: openlibrary/edition-isbn-ids.parquet
      hash: md5
      md5: 22cd6506105de6175c298c90f383e88c
      size: 225614340
    - path: openlibrary/edition-works.parquet
      hash: md5
      md5: e4fe7847ecd3c107ec0e75159c71e220
      size: 288359776
    - path: openlibrary/editions.parquet
      hash: md5
      md5: 21dd5b67ba0b062cdfd2b89f4eaeea83
      size: 1193396242
    - path: src/cli/cluster_books.rs
<<<<<<< HEAD
      md5: 70a2df121cd20e24bee442a2c207b52f
      size: 4855
    - path: src/graph/
      md5: 5ce7189a6287c4543e5f8447802fdc80.dir
      size: 9432
      nfiles: 4
    outs:
    - path: book-links/book-graph.mp.zst
      md5: 5e66366edc8cc94dd8fed8d5a2079294
      size: 1236966039
    - path: book-links/cluster-graph-edges.parquet
      md5: 737be3acfc4bf73c2e3929fca2262c6a
      size: 417463484
    - path: book-links/cluster-graph-nodes.parquet
      md5: c03cf0b0fd6450d21bbb728a52abf01b
      size: 832827586
=======
      hash: md5
      md5: e3624b6e04ec2f4bf9eb07e98a16768b
      size: 5669
    - path: src/graph/
      hash: md5
      md5: 62015d75d50e38bcd2ad112230c70fb4.dir
      size: 10418
      nfiles: 4
    outs:
    - path: book-links/book-graph.mp.zst
      hash: md5
      md5: 3a2df01c861fde376cc6956d5216e44b
      size: 1860731024
    - path: book-links/cluster-graph-edges.parquet
      hash: md5
      md5: 1e3342be656f429c6f9f4af95a80df01
      size: 602481180
    - path: book-links/cluster-graph-nodes.parquet
      hash: md5
      md5: 1f48fc432f1763b2e4387bdadc39cdc2
      size: 1213885112
>>>>>>> edbdeb51
    - path: book-links/cluster-metrics.json
      hash: md5
      md5: 692fcae2b5ab8ea09ee7810006eeb91a
      size: 38
    - path: book-links/cluster-stats.parquet
      hash: md5
      md5: 29e38c1ae6b6eb060685828a19b102ab
      size: 231533009
    - path: book-links/isbn-clusters.parquet
<<<<<<< HEAD
      md5: 0d131195d46e52b7744f19fc96ccdebf
      size: 335303074
=======
      hash: md5
      md5: 66aa313725c5fc8dee8fe0a22b97192a
      size: 485810244
>>>>>>> edbdeb51
  cluster-ol-first-authors:
    cmd: cargo run --release -- cluster extract-authors -o book-links/cluster-ol-first-authors.parquet
      --first-author -s openlib
    deps:
    - path: book-links/isbn-clusters.parquet
<<<<<<< HEAD
      md5: 0d131195d46e52b7744f19fc96ccdebf
      size: 335303074
=======
      hash: md5
      md5: 66aa313725c5fc8dee8fe0a22b97192a
      size: 485810244
>>>>>>> edbdeb51
    - path: openlibrary/author-names.parquet
      hash: md5
      md5: 8db9f14b3de99d45d7c32d920619e586
      size: 201987938
    - path: openlibrary/edition-authors.parquet
      hash: md5
      md5: f3a1e8b83acd89e945545c8b3fedc4b7
      size: 283959906
    - path: openlibrary/edition-isbn-ids.parquet
      hash: md5
      md5: 22cd6506105de6175c298c90f383e88c
      size: 225614340
    - path: src/cli/cluster
<<<<<<< HEAD
      md5: c50b60cd98fb3751de58f705b83b1c29.dir
      size: 17331
      nfiles: 7
    outs:
    - path: book-links/cluster-ol-first-authors.parquet
      md5: 81634cbe209b6cab58a789bcd77a3e82
      size: 247928437
=======
      hash: md5
      md5: bc537aa9e07dc36b71e9540cc8f8f913.dir
      size: 18747
      nfiles: 7
    outs:
    - path: book-links/cluster-ol-first-authors.parquet
      hash: md5
      md5: 1008d75994a4badd580764ed052f832e
      size: 401122365
>>>>>>> edbdeb51
  cluster-loc-first-authors:
    cmd: cargo run --release -- cluster extract-authors -o book-links/cluster-loc-first-authors.parquet
      --first-author -s loc
    deps:
    - path: book-links/isbn-clusters.parquet
<<<<<<< HEAD
      md5: 0d131195d46e52b7744f19fc96ccdebf
      size: 335303074
=======
      hash: md5
      md5: 66aa313725c5fc8dee8fe0a22b97192a
      size: 485810244
>>>>>>> edbdeb51
    - path: loc-mds/book-authors.parquet
      hash: md5
      md5: 0994ad02a21d496e6ff14c7001147f67
      size: 88233101
    - path: loc-mds/book-isbn-ids.parquet
      hash: md5
      md5: 2c539b2600287341089ea312396ff315
      size: 39832662
    - path: src/cli/cluster
<<<<<<< HEAD
      md5: c50b60cd98fb3751de58f705b83b1c29.dir
      size: 17331
      nfiles: 7
    outs:
    - path: book-links/cluster-loc-first-authors.parquet
      md5: 5e681b546a8898e3c3520d7fae350d9d
      size: 51658061
=======
      hash: md5
      md5: bc537aa9e07dc36b71e9540cc8f8f913.dir
      size: 18747
      nfiles: 7
    outs:
    - path: book-links/cluster-loc-first-authors.parquet
      hash: md5
      md5: ffc8769bed8e684e278bf0cca890f95c
      size: 52344547
>>>>>>> edbdeb51
  cluster-irst-authors:
    cmd: python run.py --rust cluster-authors -o book-links/cluster-first-authors.parquet
      --first-author -s openlib -s loc
    deps:
    - path: book-links/isbn-clusters.parquet
      md5: 5ee9bb4b67de722e24363e140ea2791f
      size: 161946382
    - path: loc-mds/book-authors.parquet
      md5: 2d3212dbf2405c48fb8bf2587a8587c3
      size: 127567010
    - path: loc-mds/book-isbn-ids.parquet
      md5: 6a764a693a9baad23d7c489cd3f7bfc9
      size: 70553002
    - path: openlibrary/author-names.parquet
      md5: 4e002793c585a769fc1334827697837e
      size: 142462847
    - path: openlibrary/edition-authors.parquet
      md5: 7172b92182942d728830cdac0b4862b6
      size: 164027959
    - path: openlibrary/edition-isbn-ids.parquet
      md5: afa5abff7a53ed402ba9ce4fb2a09635
      size: 214125175
    - path: src/bin/cluster-authors.rs
      md5: 76f614625858e7ad84e273e875861490
      size: 5253
    outs:
    - path: book-links/cluster-first-authors.parquet
      md5: a7f439659cccd809efe4ac2ea276b058
      size: 157637977
  cluster-first-authors:
    cmd: cargo run --release -- cluster extract-authors -o book-links/cluster-first-authors.parquet
      --first-author -s openlib -s loc
    deps:
    - path: book-links/isbn-clusters.parquet
<<<<<<< HEAD
      md5: 0d131195d46e52b7744f19fc96ccdebf
      size: 335303074
=======
      hash: md5
      md5: 66aa313725c5fc8dee8fe0a22b97192a
      size: 485810244
>>>>>>> edbdeb51
    - path: loc-mds/book-authors.parquet
      hash: md5
      md5: 0994ad02a21d496e6ff14c7001147f67
      size: 88233101
    - path: loc-mds/book-isbn-ids.parquet
      hash: md5
      md5: 2c539b2600287341089ea312396ff315
      size: 39832662
    - path: openlibrary/author-names.parquet
      hash: md5
      md5: 8db9f14b3de99d45d7c32d920619e586
      size: 201987938
    - path: openlibrary/edition-authors.parquet
      hash: md5
      md5: f3a1e8b83acd89e945545c8b3fedc4b7
      size: 283959906
    - path: openlibrary/edition-isbn-ids.parquet
      hash: md5
      md5: 22cd6506105de6175c298c90f383e88c
      size: 225614340
    - path: src/cli/cluster
<<<<<<< HEAD
      md5: c50b60cd98fb3751de58f705b83b1c29.dir
      size: 17331
      nfiles: 7
    outs:
    - path: book-links/cluster-first-authors.parquet
      md5: 4e1577ab105d1627a80764952582985d
      size: 304489005
=======
      hash: md5
      md5: bc537aa9e07dc36b71e9540cc8f8f913.dir
      size: 18747
      nfiles: 7
    outs:
    - path: book-links/cluster-first-authors.parquet
      hash: md5
      md5: 6b69a8ad12cc49df058bedceb1dae255
      size: 454245189
>>>>>>> edbdeb51
  cluster-genders:
    cmd: cargo run --release -- cluster extract-author-gender -o book-links/cluster-genders.parquet
      -A book-links/cluster-first-authors.parquet
    deps:
    - path: book-links/cluster-first-authors.parquet
<<<<<<< HEAD
      md5: 4e1577ab105d1627a80764952582985d
      size: 304489005
=======
      hash: md5
      md5: 6b69a8ad12cc49df058bedceb1dae255
      size: 454245189
>>>>>>> edbdeb51
    - path: book-links/cluster-stats.parquet
      hash: md5
      md5: 29e38c1ae6b6eb060685828a19b102ab
      size: 231533009
    - path: src/cli/cluster
<<<<<<< HEAD
      md5: c50b60cd98fb3751de58f705b83b1c29.dir
      size: 17331
=======
      hash: md5
      md5: bc537aa9e07dc36b71e9540cc8f8f913.dir
      size: 18747
>>>>>>> edbdeb51
      nfiles: 7
    - path: viaf/author-genders.parquet
      hash: md5
      md5: 91edf72ba552e3a7211d433075dad429
      size: 134125115
    - path: viaf/author-name-index.parquet
      hash: md5
      md5: 4714cf57e5d47f6139548750feeb0c52
      size: 561223554
    outs:
    - path: book-links/cluster-genders.parquet
      hash: md5
      md5: 989cb3af5b35ac738e07798c2d073e94
      size: 178009644
  gender-stats:
    cmd: cargo run --release -- integration-stats
    deps:
    - path: az2014/az-cluster-ratings.parquet
<<<<<<< HEAD
      md5: ccc4bbf486f8ad1c7c458db220f573aa
      size: 291819116
    - path: az2018/az-cluster-ratings.parquet
      md5: fa8655604726e2abf3423b5b85346bf1
      size: 666545309
=======
      hash: md5
      md5: 5e42861eb8f76afa775ec5a449464115
      size: 203396511
    - path: az2018/az-cluster-ratings.parquet
      hash: md5
      md5: 32977cb224c3dee83cb43e504045906e
      size: 452326061
>>>>>>> edbdeb51
    - path: book-links/cluster-genders.parquet
      hash: md5
      md5: 989cb3af5b35ac738e07798c2d073e94
      size: 178009644
    - path: book-links/isbn-clusters.parquet
<<<<<<< HEAD
      md5: 0d131195d46e52b7744f19fc96ccdebf
      size: 335303074
    - path: bx/bx-cluster-actions.parquet
      md5: 55153de0595a9dc2c03057c9bd93a65d
      size: 7072933
    - path: bx/bx-cluster-ratings.parquet
      md5: b56fe9deb6862e0dac1abab8b207bee1
      size: 2989525
    - path: config.toml
      md5: 503d4b6f908c108d776794835d99d0a5
      size: 87
    - path: goodreads/simple/gr-cluster-actions.parquet
      md5: d90f627cb7240afecd40a4c93cd2ad7d
      size: 1471886547
    - path: goodreads/simple/gr-cluster-ratings.parquet
      md5: 8d9e40eed0256e4076bd3cbb06a6ed8f
      size: 690107994
=======
      hash: md5
      md5: 66aa313725c5fc8dee8fe0a22b97192a
      size: 485810244
    - path: bx/bx-cluster-actions.parquet
      hash: md5
      md5: 0e4b8ecfb000e6f121b03d2c783b50fe
      size: 6694706
    - path: bx/bx-cluster-ratings.parquet
      hash: md5
      md5: 32b9372b9a19a1b7f4095042f1095ae6
      size: 2886138
    - path: goodreads/simple/gr-cluster-actions.parquet
      hash: md5
      md5: 33de45f058bc079dffb04fbbec975f57
      size: 1115276283
    - path: goodreads/simple/gr-cluster-ratings.parquet
      hash: md5
      md5: 5154d17ed293fc3d4ee1a66ddebf63aa
      size: 575303976
>>>>>>> edbdeb51
    - path: loc-mds/book-isbn-ids.parquet
      hash: md5
      md5: 2c539b2600287341089ea312396ff315
      size: 39832662
    - path: src/cli/stats.rs
<<<<<<< HEAD
      md5: 11e3459335330d27a1905db4b9a3932b
      size: 3072
    outs:
    - path: book-links/gender-stats.csv
      md5: b153c36655dc44b106afab90d88bd539
      size: 1337
=======
      hash: md5
      md5: 734be329d1fee6189f1bff582766c4be
      size: 3477
    outs:
    - path: book-links/gender-stats.csv
      hash: md5
      md5: fc0350d7b0a78b2205d203ba13d8d317
      size: 1338
>>>>>>> edbdeb51
  cluster-hashes:
    cmd: cargo run --release -- cluster hash -o cluster-hashes.parquet isbn-clusters.parquet
    deps:
    - path: ../src/cli/cluster/hash.rs
<<<<<<< HEAD
      md5: ab9ea153369e382f1a37b34898ba2f28
      size: 2300
    - path: isbn-clusters.parquet
      md5: 0d131195d46e52b7744f19fc96ccdebf
      size: 335303074
    outs:
    - path: cluster-hashes.parquet
      md5: 66d9eb5a96b890529cd999e98b7ba233
      size: 394978053
=======
      hash: md5
      md5: 78ae80ab04a5208975fb1c1abdd9722e
      size: 2466
    - path: isbn-clusters.parquet
      hash: md5
      md5: 66aa313725c5fc8dee8fe0a22b97192a
      size: 485810244
    outs:
    - path: cluster-hashes.parquet
      hash: md5
      md5: 4f28749322abbebae24fdadce9f39f15
      size: 542993900
>>>>>>> edbdeb51
  debug-graph:
    cmd: python ./run.py --rust extract-graph --cluster 100004141 -o book-links/debug-graph.gml
    deps:
    - path: book-links/book-graph.mp.zst
      md5: cbb067efc568960af703f83f5b73e9ac
      size: 1283174149
    - path: src/bin/extract-graph.rs
      md5: c22a75eb91d779306a11d8bd2065b3e6
      size: 1142
    outs:
    - path: book-links/debug-graph.gml
      md5: b2fb3c4a07ace6f85a1b880b54ab5da8
      size: 2144356
  schema@cluster-stats:
    cmd: python ../run.py --rust pq-info -o cluster-stats.json cluster-stats.parquet
    deps:
    - path: cluster-stats.parquet
      md5: a150ac1de5a09aa134485ca4f51dc239
      size: 141044160
    outs:
    - path: cluster-stats.json
      md5: a533037fe032a61424b5a63a0f7fcc05
      size: 816
  schema@cluster-first-authors:
    cmd: python ../run.py --rust pq-info -o cluster-first-authors.json cluster-first-authors.parquet
    deps:
    - path: cluster-first-authors.parquet
<<<<<<< HEAD
      md5: 4e1577ab105d1627a80764952582985d
      size: 304489005
    outs:
    - path: cluster-first-authors.json
      md5: ae34b627c85398583f2e48b0a01c912a
=======
      md5: 71eb6ee9c09ea07e81d30bfe0852ae62
      size: 311491781
    outs:
    - path: cluster-first-authors.json
      md5: 5534f63f6f2c20f772a4c3943c9fb68c
>>>>>>> edbdeb51
      size: 254
  schema@cluster-genders:
    cmd: python ../run.py --rust pq-info -o cluster-genders.json cluster-genders.parquet
    deps:
    - path: cluster-genders.parquet
      md5: 63f769c2ab90b6eeca4511eef74aa17f
      size: 128381977
    outs:
    - path: cluster-genders.json
      md5: efd21c3df58cf4a481436f684a2481ea
      size: 249
  schema@all-isbns:
    cmd: python ../run.py --rust pq-info -o all-isbns.json all-isbns.parquet
    deps:
    - path: all-isbns.parquet
      md5: 4ee11717e5f2c80281d9d43cf8c8a0ce
      size: 268553025
    outs:
    - path: all-isbns.json
      md5: 2c8c9a7638942210e76e166498686c47
      size: 762
  schema@cluster-hashes:
    cmd: python ../run.py --rust pq-info -o cluster-hashes.json cluster-hashes.parquet
    deps:
    - path: cluster-hashes.parquet
<<<<<<< HEAD
      md5: 66d9eb5a96b890529cd999e98b7ba233
      size: 394978053
    outs:
    - path: cluster-hashes.json
      md5: 1cbc7d16d158546956154a7243ca7416
=======
      md5: 4d3fbcb580e960e8755c99d7ade44cbc
      size: 393915650
    outs:
    - path: cluster-hashes.json
      md5: 0eacbcdd2c62ea1e74f07c60f3142e6c
>>>>>>> edbdeb51
      size: 344
  schema@isbn-clusters:
    cmd: python ../run.py --rust pq-info -o isbn-clusters.json isbn-clusters.parquet
    deps:
    - path: isbn-clusters.parquet
<<<<<<< HEAD
      md5: 0d131195d46e52b7744f19fc96ccdebf
      size: 335303074
    outs:
    - path: isbn-clusters.json
      md5: 45f42ebfc9a93180706363d399262f19
=======
      md5: 0d0a9af2c4c2693265430e538416c7ec
      size: 330611338
    outs:
    - path: isbn-clusters.json
      md5: bbf1815e3cbeba7fde817f2dd770e320
>>>>>>> edbdeb51
      size: 336<|MERGE_RESOLUTION|>--- conflicted
+++ resolved
@@ -47,14 +47,9 @@
       md5: 9d48741f75c67c6181eb47c7b7fca4ca
       size: 468979407
     - path: goodreads/book-isbn-ids.parquet
-<<<<<<< HEAD
-      md5: 26b5fc73cbc447466f64d1de1ccb585b
-      size: 15485013
-=======
       hash: md5
       md5: 7f9bae46a5baf2a7a9814b986d0ed27c
       size: 16210574
->>>>>>> edbdeb51
     - path: goodreads/gr-book-ids.parquet
       hash: md5
       md5: 3d5d5d8435d1db19a218be147386ca54
@@ -84,24 +79,6 @@
       md5: 21dd5b67ba0b062cdfd2b89f4eaeea83
       size: 1193396242
     - path: src/cli/cluster_books.rs
-<<<<<<< HEAD
-      md5: 70a2df121cd20e24bee442a2c207b52f
-      size: 4855
-    - path: src/graph/
-      md5: 5ce7189a6287c4543e5f8447802fdc80.dir
-      size: 9432
-      nfiles: 4
-    outs:
-    - path: book-links/book-graph.mp.zst
-      md5: 5e66366edc8cc94dd8fed8d5a2079294
-      size: 1236966039
-    - path: book-links/cluster-graph-edges.parquet
-      md5: 737be3acfc4bf73c2e3929fca2262c6a
-      size: 417463484
-    - path: book-links/cluster-graph-nodes.parquet
-      md5: c03cf0b0fd6450d21bbb728a52abf01b
-      size: 832827586
-=======
       hash: md5
       md5: e3624b6e04ec2f4bf9eb07e98a16768b
       size: 5669
@@ -123,7 +100,6 @@
       hash: md5
       md5: 1f48fc432f1763b2e4387bdadc39cdc2
       size: 1213885112
->>>>>>> edbdeb51
     - path: book-links/cluster-metrics.json
       hash: md5
       md5: 692fcae2b5ab8ea09ee7810006eeb91a
@@ -133,27 +109,17 @@
       md5: 29e38c1ae6b6eb060685828a19b102ab
       size: 231533009
     - path: book-links/isbn-clusters.parquet
-<<<<<<< HEAD
-      md5: 0d131195d46e52b7744f19fc96ccdebf
-      size: 335303074
-=======
-      hash: md5
-      md5: 66aa313725c5fc8dee8fe0a22b97192a
-      size: 485810244
->>>>>>> edbdeb51
+      hash: md5
+      md5: 66aa313725c5fc8dee8fe0a22b97192a
+      size: 485810244
   cluster-ol-first-authors:
     cmd: cargo run --release -- cluster extract-authors -o book-links/cluster-ol-first-authors.parquet
       --first-author -s openlib
     deps:
     - path: book-links/isbn-clusters.parquet
-<<<<<<< HEAD
-      md5: 0d131195d46e52b7744f19fc96ccdebf
-      size: 335303074
-=======
-      hash: md5
-      md5: 66aa313725c5fc8dee8fe0a22b97192a
-      size: 485810244
->>>>>>> edbdeb51
+      hash: md5
+      md5: 66aa313725c5fc8dee8fe0a22b97192a
+      size: 485810244
     - path: openlibrary/author-names.parquet
       hash: md5
       md5: 8db9f14b3de99d45d7c32d920619e586
@@ -167,15 +133,6 @@
       md5: 22cd6506105de6175c298c90f383e88c
       size: 225614340
     - path: src/cli/cluster
-<<<<<<< HEAD
-      md5: c50b60cd98fb3751de58f705b83b1c29.dir
-      size: 17331
-      nfiles: 7
-    outs:
-    - path: book-links/cluster-ol-first-authors.parquet
-      md5: 81634cbe209b6cab58a789bcd77a3e82
-      size: 247928437
-=======
       hash: md5
       md5: bc537aa9e07dc36b71e9540cc8f8f913.dir
       size: 18747
@@ -185,20 +142,14 @@
       hash: md5
       md5: 1008d75994a4badd580764ed052f832e
       size: 401122365
->>>>>>> edbdeb51
   cluster-loc-first-authors:
     cmd: cargo run --release -- cluster extract-authors -o book-links/cluster-loc-first-authors.parquet
       --first-author -s loc
     deps:
     - path: book-links/isbn-clusters.parquet
-<<<<<<< HEAD
-      md5: 0d131195d46e52b7744f19fc96ccdebf
-      size: 335303074
-=======
-      hash: md5
-      md5: 66aa313725c5fc8dee8fe0a22b97192a
-      size: 485810244
->>>>>>> edbdeb51
+      hash: md5
+      md5: 66aa313725c5fc8dee8fe0a22b97192a
+      size: 485810244
     - path: loc-mds/book-authors.parquet
       hash: md5
       md5: 0994ad02a21d496e6ff14c7001147f67
@@ -208,15 +159,6 @@
       md5: 2c539b2600287341089ea312396ff315
       size: 39832662
     - path: src/cli/cluster
-<<<<<<< HEAD
-      md5: c50b60cd98fb3751de58f705b83b1c29.dir
-      size: 17331
-      nfiles: 7
-    outs:
-    - path: book-links/cluster-loc-first-authors.parquet
-      md5: 5e681b546a8898e3c3520d7fae350d9d
-      size: 51658061
-=======
       hash: md5
       md5: bc537aa9e07dc36b71e9540cc8f8f913.dir
       size: 18747
@@ -226,7 +168,6 @@
       hash: md5
       md5: ffc8769bed8e684e278bf0cca890f95c
       size: 52344547
->>>>>>> edbdeb51
   cluster-irst-authors:
     cmd: python run.py --rust cluster-authors -o book-links/cluster-first-authors.parquet
       --first-author -s openlib -s loc
@@ -261,14 +202,9 @@
       --first-author -s openlib -s loc
     deps:
     - path: book-links/isbn-clusters.parquet
-<<<<<<< HEAD
-      md5: 0d131195d46e52b7744f19fc96ccdebf
-      size: 335303074
-=======
-      hash: md5
-      md5: 66aa313725c5fc8dee8fe0a22b97192a
-      size: 485810244
->>>>>>> edbdeb51
+      hash: md5
+      md5: 66aa313725c5fc8dee8fe0a22b97192a
+      size: 485810244
     - path: loc-mds/book-authors.parquet
       hash: md5
       md5: 0994ad02a21d496e6ff14c7001147f67
@@ -290,15 +226,6 @@
       md5: 22cd6506105de6175c298c90f383e88c
       size: 225614340
     - path: src/cli/cluster
-<<<<<<< HEAD
-      md5: c50b60cd98fb3751de58f705b83b1c29.dir
-      size: 17331
-      nfiles: 7
-    outs:
-    - path: book-links/cluster-first-authors.parquet
-      md5: 4e1577ab105d1627a80764952582985d
-      size: 304489005
-=======
       hash: md5
       md5: bc537aa9e07dc36b71e9540cc8f8f913.dir
       size: 18747
@@ -308,33 +235,22 @@
       hash: md5
       md5: 6b69a8ad12cc49df058bedceb1dae255
       size: 454245189
->>>>>>> edbdeb51
   cluster-genders:
     cmd: cargo run --release -- cluster extract-author-gender -o book-links/cluster-genders.parquet
       -A book-links/cluster-first-authors.parquet
     deps:
     - path: book-links/cluster-first-authors.parquet
-<<<<<<< HEAD
-      md5: 4e1577ab105d1627a80764952582985d
-      size: 304489005
-=======
       hash: md5
       md5: 6b69a8ad12cc49df058bedceb1dae255
       size: 454245189
->>>>>>> edbdeb51
     - path: book-links/cluster-stats.parquet
       hash: md5
       md5: 29e38c1ae6b6eb060685828a19b102ab
       size: 231533009
     - path: src/cli/cluster
-<<<<<<< HEAD
-      md5: c50b60cd98fb3751de58f705b83b1c29.dir
-      size: 17331
-=======
       hash: md5
       md5: bc537aa9e07dc36b71e9540cc8f8f913.dir
       size: 18747
->>>>>>> edbdeb51
       nfiles: 7
     - path: viaf/author-genders.parquet
       hash: md5
@@ -353,13 +269,6 @@
     cmd: cargo run --release -- integration-stats
     deps:
     - path: az2014/az-cluster-ratings.parquet
-<<<<<<< HEAD
-      md5: ccc4bbf486f8ad1c7c458db220f573aa
-      size: 291819116
-    - path: az2018/az-cluster-ratings.parquet
-      md5: fa8655604726e2abf3423b5b85346bf1
-      size: 666545309
-=======
       hash: md5
       md5: 5e42861eb8f76afa775ec5a449464115
       size: 203396511
@@ -367,31 +276,11 @@
       hash: md5
       md5: 32977cb224c3dee83cb43e504045906e
       size: 452326061
->>>>>>> edbdeb51
     - path: book-links/cluster-genders.parquet
       hash: md5
       md5: 989cb3af5b35ac738e07798c2d073e94
       size: 178009644
     - path: book-links/isbn-clusters.parquet
-<<<<<<< HEAD
-      md5: 0d131195d46e52b7744f19fc96ccdebf
-      size: 335303074
-    - path: bx/bx-cluster-actions.parquet
-      md5: 55153de0595a9dc2c03057c9bd93a65d
-      size: 7072933
-    - path: bx/bx-cluster-ratings.parquet
-      md5: b56fe9deb6862e0dac1abab8b207bee1
-      size: 2989525
-    - path: config.toml
-      md5: 503d4b6f908c108d776794835d99d0a5
-      size: 87
-    - path: goodreads/simple/gr-cluster-actions.parquet
-      md5: d90f627cb7240afecd40a4c93cd2ad7d
-      size: 1471886547
-    - path: goodreads/simple/gr-cluster-ratings.parquet
-      md5: 8d9e40eed0256e4076bd3cbb06a6ed8f
-      size: 690107994
-=======
       hash: md5
       md5: 66aa313725c5fc8dee8fe0a22b97192a
       size: 485810244
@@ -411,20 +300,11 @@
       hash: md5
       md5: 5154d17ed293fc3d4ee1a66ddebf63aa
       size: 575303976
->>>>>>> edbdeb51
     - path: loc-mds/book-isbn-ids.parquet
       hash: md5
       md5: 2c539b2600287341089ea312396ff315
       size: 39832662
     - path: src/cli/stats.rs
-<<<<<<< HEAD
-      md5: 11e3459335330d27a1905db4b9a3932b
-      size: 3072
-    outs:
-    - path: book-links/gender-stats.csv
-      md5: b153c36655dc44b106afab90d88bd539
-      size: 1337
-=======
       hash: md5
       md5: 734be329d1fee6189f1bff582766c4be
       size: 3477
@@ -433,22 +313,10 @@
       hash: md5
       md5: fc0350d7b0a78b2205d203ba13d8d317
       size: 1338
->>>>>>> edbdeb51
   cluster-hashes:
     cmd: cargo run --release -- cluster hash -o cluster-hashes.parquet isbn-clusters.parquet
     deps:
     - path: ../src/cli/cluster/hash.rs
-<<<<<<< HEAD
-      md5: ab9ea153369e382f1a37b34898ba2f28
-      size: 2300
-    - path: isbn-clusters.parquet
-      md5: 0d131195d46e52b7744f19fc96ccdebf
-      size: 335303074
-    outs:
-    - path: cluster-hashes.parquet
-      md5: 66d9eb5a96b890529cd999e98b7ba233
-      size: 394978053
-=======
       hash: md5
       md5: 78ae80ab04a5208975fb1c1abdd9722e
       size: 2466
@@ -461,7 +329,6 @@
       hash: md5
       md5: 4f28749322abbebae24fdadce9f39f15
       size: 542993900
->>>>>>> edbdeb51
   debug-graph:
     cmd: python ./run.py --rust extract-graph --cluster 100004141 -o book-links/debug-graph.gml
     deps:
@@ -489,19 +356,11 @@
     cmd: python ../run.py --rust pq-info -o cluster-first-authors.json cluster-first-authors.parquet
     deps:
     - path: cluster-first-authors.parquet
-<<<<<<< HEAD
-      md5: 4e1577ab105d1627a80764952582985d
-      size: 304489005
-    outs:
-    - path: cluster-first-authors.json
-      md5: ae34b627c85398583f2e48b0a01c912a
-=======
       md5: 71eb6ee9c09ea07e81d30bfe0852ae62
       size: 311491781
     outs:
     - path: cluster-first-authors.json
       md5: 5534f63f6f2c20f772a4c3943c9fb68c
->>>>>>> edbdeb51
       size: 254
   schema@cluster-genders:
     cmd: python ../run.py --rust pq-info -o cluster-genders.json cluster-genders.parquet
@@ -527,35 +386,19 @@
     cmd: python ../run.py --rust pq-info -o cluster-hashes.json cluster-hashes.parquet
     deps:
     - path: cluster-hashes.parquet
-<<<<<<< HEAD
-      md5: 66d9eb5a96b890529cd999e98b7ba233
-      size: 394978053
-    outs:
-    - path: cluster-hashes.json
-      md5: 1cbc7d16d158546956154a7243ca7416
-=======
       md5: 4d3fbcb580e960e8755c99d7ade44cbc
       size: 393915650
     outs:
     - path: cluster-hashes.json
       md5: 0eacbcdd2c62ea1e74f07c60f3142e6c
->>>>>>> edbdeb51
       size: 344
   schema@isbn-clusters:
     cmd: python ../run.py --rust pq-info -o isbn-clusters.json isbn-clusters.parquet
     deps:
     - path: isbn-clusters.parquet
-<<<<<<< HEAD
-      md5: 0d131195d46e52b7744f19fc96ccdebf
-      size: 335303074
-    outs:
-    - path: isbn-clusters.json
-      md5: 45f42ebfc9a93180706363d399262f19
-=======
       md5: 0d0a9af2c4c2693265430e538416c7ec
       size: 330611338
     outs:
     - path: isbn-clusters.json
       md5: bbf1815e3cbeba7fde817f2dd770e320
->>>>>>> edbdeb51
       size: 336