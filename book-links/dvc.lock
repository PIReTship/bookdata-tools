schema: '2.0'
stages:
  collect-isbns:
    cmd: python ../run.py --rust collect-isbns -o all-isbns.parquet all-isbns.toml
    deps:
    - path: ../az2014/ratings.parquet
<<<<<<< HEAD
      md5: f3e8018263dadb98a221f7a0fd0f6821
      size: 147804724
    - path: ../az2018/ratings.parquet
      md5: 4b805f7ec1cb430228beb47c37de6409
      size: 337369247
=======
      md5: 16442bc70b86c53dc8e5941ac85e7a18
      size: 136992321
    - path: ../az2018/ratings.parquet
      md5: ea664babdc393f2ee15df23616903990
      size: 315697300
>>>>>>> f0461f00
    - path: ../bx/cleaned-ratings.csv
      md5: e2c423d665fb5271def51d358c8c285c
      size: 22627335
    - path: ../goodreads/gr-book-ids.parquet
      md5: b29c1441c2377d98a803c0cc38b0bc33
      size: 37758445
    - path: ../loc-mds/book-isbns.parquet
      md5: 0775712f467248239f0d8f6e6daa3302
      size: 56227773
    - path: ../openlibrary/edition-isbns.parquet
      md5: 01512ce2cc14b72d23b039d132f194f5
      size: 211695542
    - path: ../src/cli/collect_isbns.rs
      md5: f571b64428731233e14f122f644c3ee7
      size: 2625
    - path: all-isbns.toml
      md5: 58da443b1ccfdd3def283c05408179d8
<<<<<<< HEAD
      size: 458
    outs:
    - path: all-isbns.parquet
      md5: bda703683918b4a95a8c030d98ce9568
      size: 200094613
=======
      size: 486
    outs:
    - path: all-isbns.parquet
      md5: f1de86d41234d3b0ea975be3a188a0cc
      size: 275147630
>>>>>>> f0461f00
  cluster:
    cmd: python run.py --rust cluster-books --save-graph book-links/book-graph.mp.zst
    deps:
    - path: book-links/all-isbns.parquet
<<<<<<< HEAD
      md5: bda703683918b4a95a8c030d98ce9568
      size: 200094613
    - path: goodreads/book-isbn-ids.parquet
      md5: c578d7dd4c54f46d2e460ddacd3b9db2
      size: 19254938
=======
      md5: f1de86d41234d3b0ea975be3a188a0cc
      size: 275147630
    - path: goodreads/book-isbn-ids.parquet
      md5: e6c9948fa32d4ec5d978d5baf020e27c
      size: 15485018
>>>>>>> f0461f00
    - path: goodreads/gr-book-ids.parquet
      md5: b29c1441c2377d98a803c0cc38b0bc33
      size: 37758445
    - path: loc-mds/book-ids.parquet
      md5: 38346ca168b32be26216dba43e5a6ef4
      size: 66927842
    - path: loc-mds/book-isbn-ids.parquet
<<<<<<< HEAD
      md5: a880099c06302b3cf8f54941508b293b
      size: 41682598
=======
      md5: d318bbfa7f023370f780aa74c0bd60b5
      size: 33782689
>>>>>>> f0461f00
    - path: openlibrary/all-works.parquet
      md5: 1b9a3d75dd8a0e4c25176daf864d1ee2
      size: 181910106
    - path: openlibrary/edition-isbn-ids.parquet
<<<<<<< HEAD
      md5: 05e8a5f22aa9b8d0fd2c78088245c9ad
      size: 131864067
=======
      md5: 41b3c9f8c0daef62b26c4cc6049f69df
      size: 145369776
>>>>>>> f0461f00
    - path: openlibrary/edition-works.parquet
      md5: 53632b1fc28f4bc8f0775f5518ec865b
      size: 203821436
    - path: openlibrary/editions.parquet
      md5: bc080214dcb896f99624cb14d13c9706
      size: 887407054
    - path: src/cli/cluster_books.rs
<<<<<<< HEAD
      md5: beac23c9cf78899baebbfdb8cfcee51c
      size: 4439
    - path: src/graph/
      md5: eaaf19b503f6fff1db4a6360e50f3d64.dir
      size: 10012
      nfiles: 4
    outs:
    - path: book-links/book-graph.mp.zst
      md5: 184caeb47ea952d1e50da513589dcd63
      size: 1063458071
    - path: book-links/cluster-graph-edges.parquet
      md5: b95f9cc9f8545d580aacfcf1d93c40d4
      size: 360620016
    - path: book-links/cluster-graph-nodes.parquet
      md5: f970248eb38b132b253385d8859dba9f
      size: 630329173
    - path: book-links/cluster-stats.json
      md5: f4f96152ad08e8a2b48184040c768b40
      size: 37
    - path: book-links/cluster-stats.parquet
      md5: 8767b6db66bc027ac3f1812ec98cba6d
      size: 123130423
    - path: book-links/isbn-clusters.parquet
      md5: 1d2d8e49ac9a9f5b763975016f47e0f2
      size: 238382574
=======
      md5: 70a2df121cd20e24bee442a2c207b52f
      size: 5046
    - path: src/graph/
      md5: 5ce7189a6287c4543e5f8447802fdc80.dir
      size: 9793
      nfiles: 4
    outs:
    - path: book-links/book-graph.mp.zst
      md5: 182f3e6c6d1811d9985b0801b409bb55
      size: 1236966343
    - path: book-links/cluster-graph-edges.parquet
      md5: f784ead2aa579372474a067dda03f369
      size: 417463490
    - path: book-links/cluster-graph-nodes.parquet
      md5: 3151fdb3f0c19c69a7b4c9f82670cf65
      size: 832829368
    - path: book-links/cluster-metrics.json
      md5: 905e5056cef17bb04890e71c546bd345
      size: 37
    - path: book-links/cluster-stats.parquet
      md5: 9c42fb9dafa6afe6cf3a435938b4a5c6
      size: 139978223
    - path: book-links/isbn-clusters.parquet
      md5: 84678be8379c1be519abd75616e88597
      size: 335303234
>>>>>>> f0461f00
  cluster-ol-first-authors:
    cmd: python run.py --rust cluster extract-authors -o book-links/cluster-ol-first-authors.parquet
      --first-author -s openlib
    deps:
    - path: book-links/isbn-clusters.parquet
<<<<<<< HEAD
      md5: 1d2d8e49ac9a9f5b763975016f47e0f2
      size: 238382574
=======
      md5: 84678be8379c1be519abd75616e88597
      size: 335303234
>>>>>>> f0461f00
    - path: openlibrary/author-names.parquet
      md5: 1af0e26605c0f6b58b9c881d53633622
      size: 149833187
    - path: openlibrary/edition-authors.parquet
      md5: 887d3b1709b880338a9e93ecbeb213f6
      size: 193094588
    - path: openlibrary/edition-isbn-ids.parquet
<<<<<<< HEAD
      md5: 05e8a5f22aa9b8d0fd2c78088245c9ad
      size: 131864067
    - path: src/cli/cluster
      md5: a1d600e4111815f34cd366be955d3f8f.dir
      size: 24990
      nfiles: 11
=======
      md5: 41b3c9f8c0daef62b26c4cc6049f69df
      size: 145369776
    - path: src/cli/cluster
      md5: c50b60cd98fb3751de58f705b83b1c29.dir
      size: 17911
      nfiles: 7
>>>>>>> f0461f00
    outs:
    - path: book-links/cluster-ol-first-authors.parquet
      md5: 0049cbdf5d4caee265f3b3f2e4b3b1bb
      size: 247898122
  cluster-loc-first-authors:
    cmd: python run.py --rust cluster extract-authors -o book-links/cluster-loc-first-authors.parquet
      --first-author -s loc
    deps:
    - path: book-links/isbn-clusters.parquet
<<<<<<< HEAD
      md5: 1d2d8e49ac9a9f5b763975016f47e0f2
      size: 238382574
=======
      md5: 84678be8379c1be519abd75616e88597
      size: 335303234
>>>>>>> f0461f00
    - path: loc-mds/book-authors.parquet
      md5: 3585eceab422d960e403a2a146bb0b5f
      size: 84128212
    - path: loc-mds/book-isbn-ids.parquet
<<<<<<< HEAD
      md5: a880099c06302b3cf8f54941508b293b
      size: 41682598
    - path: src/cli/cluster
      md5: a1d600e4111815f34cd366be955d3f8f.dir
      size: 24990
      nfiles: 11
=======
      md5: d318bbfa7f023370f780aa74c0bd60b5
      size: 33782689
    - path: src/cli/cluster
      md5: c50b60cd98fb3751de58f705b83b1c29.dir
      size: 17911
      nfiles: 7
>>>>>>> f0461f00
    outs:
    - path: book-links/cluster-loc-first-authors.parquet
      md5: 209e809cf989194bd3b3de9a675de072
      size: 51652546
  cluster-irst-authors:
    cmd: python run.py --rust cluster-authors -o book-links/cluster-first-authors.parquet
      --first-author -s openlib -s loc
    deps:
    - path: book-links/isbn-clusters.parquet
      md5: 5ee9bb4b67de722e24363e140ea2791f
      size: 161946382
    - path: loc-mds/book-authors.parquet
      md5: 2d3212dbf2405c48fb8bf2587a8587c3
      size: 127567010
    - path: loc-mds/book-isbn-ids.parquet
      md5: 6a764a693a9baad23d7c489cd3f7bfc9
      size: 70553002
    - path: openlibrary/author-names.parquet
      md5: 4e002793c585a769fc1334827697837e
      size: 142462847
    - path: openlibrary/edition-authors.parquet
      md5: 7172b92182942d728830cdac0b4862b6
      size: 164027959
    - path: openlibrary/edition-isbn-ids.parquet
      md5: afa5abff7a53ed402ba9ce4fb2a09635
      size: 214125175
    - path: src/bin/cluster-authors.rs
      md5: 76f614625858e7ad84e273e875861490
      size: 5253
    outs:
    - path: book-links/cluster-first-authors.parquet
      md5: a7f439659cccd809efe4ac2ea276b058
      size: 157637977
  cluster-first-authors:
    cmd: python run.py --rust cluster extract-authors -o book-links/cluster-first-authors.parquet
      --first-author -s openlib -s loc
    deps:
    - path: book-links/isbn-clusters.parquet
<<<<<<< HEAD
      md5: 1d2d8e49ac9a9f5b763975016f47e0f2
      size: 238382574
=======
      md5: 84678be8379c1be519abd75616e88597
      size: 335303234
>>>>>>> f0461f00
    - path: loc-mds/book-authors.parquet
      md5: 3585eceab422d960e403a2a146bb0b5f
      size: 84128212
    - path: loc-mds/book-isbn-ids.parquet
<<<<<<< HEAD
      md5: a880099c06302b3cf8f54941508b293b
      size: 41682598
=======
      md5: d318bbfa7f023370f780aa74c0bd60b5
      size: 33782689
>>>>>>> f0461f00
    - path: openlibrary/author-names.parquet
      md5: 1af0e26605c0f6b58b9c881d53633622
      size: 149833187
    - path: openlibrary/edition-authors.parquet
      md5: 887d3b1709b880338a9e93ecbeb213f6
      size: 193094588
    - path: openlibrary/edition-isbn-ids.parquet
<<<<<<< HEAD
      md5: 05e8a5f22aa9b8d0fd2c78088245c9ad
      size: 131864067
    - path: src/cli/cluster
      md5: a1d600e4111815f34cd366be955d3f8f.dir
      size: 24990
      nfiles: 11
    outs:
    - path: book-links/cluster-first-authors.parquet
      md5: 37c987ea78596a27ec7e5a7bcbc4aab3
      size: 177650717
=======
      md5: 41b3c9f8c0daef62b26c4cc6049f69df
      size: 145369776
    - path: src/cli/cluster
      md5: c50b60cd98fb3751de58f705b83b1c29.dir
      size: 17911
      nfiles: 7
    outs:
    - path: book-links/cluster-first-authors.parquet
      md5: bd1280d50ae4a791213d077172f667ef
      size: 304484251
>>>>>>> f0461f00
  cluster-genders:
    cmd: python run.py --rust cluster extract-author-gender -o book-links/cluster-genders.parquet
      -A book-links/cluster-first-authors.parquet
    deps:
    - path: book-links/cluster-first-authors.parquet
<<<<<<< HEAD
      md5: 37c987ea78596a27ec7e5a7bcbc4aab3
      size: 177650717
    - path: book-links/cluster-stats.parquet
      md5: 8767b6db66bc027ac3f1812ec98cba6d
      size: 123130423
    - path: src/cli/cluster
      md5: a1d600e4111815f34cd366be955d3f8f.dir
      size: 24990
      nfiles: 11
=======
      md5: bd1280d50ae4a791213d077172f667ef
      size: 304484251
    - path: book-links/cluster-stats.parquet
      md5: 9c42fb9dafa6afe6cf3a435938b4a5c6
      size: 139978223
    - path: src/cli/cluster
      md5: c50b60cd98fb3751de58f705b83b1c29.dir
      size: 17911
      nfiles: 7
>>>>>>> f0461f00
    - path: viaf/author-genders.parquet
      md5: f22e08510e3b70e749400b5019760350
      size: 115076921
    - path: viaf/author-name-index.parquet
      md5: 254a39021dedbd8c7a994fd2c4fbdc67
      size: 516451943
    outs:
    - path: book-links/cluster-genders.parquet
<<<<<<< HEAD
      md5: 0592dc1553ebcc7fb8b2a0b71195cc1d
      size: 109854248
=======
      md5: 506185f98acd90041e1a7d5ed93c58fa
      size: 127851092
>>>>>>> f0461f00
  gender-stats:
    cmd: python run.py --rust integration-stats
    deps:
<<<<<<< HEAD
    - path: ../az2014/az-cluster-ratings.parquet
      md5: b55dfee4fe773a962acf8d2859456303
      size: 302749741
    - path: ../bx/bx-cluster-actions.parquet
      md5: bdc4231abff9f451a1bd31d013379245
      size: 7260656
    - path: ../bx/bx-cluster-ratings.parquet
      md5: f9b464b7e62afcdf3af9f9fb1b55173e
      size: 3047791
    - path: ../goodreads/gr-cluster-actions.parquet
      md5: 0a608d05480bc9c86e2c2200eee6d5e6
      size: 2917431874
    - path: ../goodreads/gr-cluster-ratings.parquet
      md5: fe468e335a46463db2dbfad005989bda
      size: 1400899105
    - path: ../loc-mds/book-isbn-ids.parquet
      md5: a880099c06302b3cf8f54941508b293b
      size: 41682598
    - path: cluster-genders.parquet
      md5: 0592dc1553ebcc7fb8b2a0b71195cc1d
      size: 109854248
    - path: integration-stats.tcl
      md5: d0e63bd738d040b37dc3fc0e2500953b
      size: 2197
    - path: isbn-clusters.parquet
      md5: 1d2d8e49ac9a9f5b763975016f47e0f2
      size: 238382574
    outs:
    - path: gender-stats.csv
      md5: 4fe00dc1ee9083d55a6a95003c69b52b
      size: 1338
=======
    - path: az2014/az-cluster-ratings.parquet
      md5: 6ec7e06ff30a02797ae7c7022abf285d
      size: 291819877
    - path: az2018/az-cluster-ratings.parquet
      md5: ba0121e7926dadcf550b49a21afaa2f4
      size: 666560819
    - path: book-links/cluster-genders.parquet
      md5: 506185f98acd90041e1a7d5ed93c58fa
      size: 127851092
    - path: book-links/isbn-clusters.parquet
      md5: 84678be8379c1be519abd75616e88597
      size: 335303234
    - path: bx/bx-cluster-actions.parquet
      md5: 78e5ade75d89e4ff8276c92094b9fc98
      size: 7074067
    - path: bx/bx-cluster-ratings.parquet
      md5: 89ee54a698bfa0bf59a88ed977163b44
      size: 2988764
    - path: config.toml
      md5: 503d4b6f908c108d776794835d99d0a5
      size: 90
    - path: goodreads/simple/gr-cluster-actions.parquet
      md5: 8d936cf9a270017f24e719c6135fbe1b
      size: 1471929027
    - path: goodreads/simple/gr-cluster-ratings.parquet
      md5: 462edec27123e5c9e95527ce93979e2e
      size: 690104109
    - path: loc-mds/book-isbn-ids.parquet
      md5: d318bbfa7f023370f780aa74c0bd60b5
      size: 33782689
    - path: src/cli/stats.rs
      md5: 11e3459335330d27a1905db4b9a3932b
      size: 3171
    outs:
    - path: book-links/gender-stats.csv
      md5: 144cdd5c5eabcf3748f25ad63f4cd8ac
      size: 1337
>>>>>>> f0461f00
  cluster-hashes:
    cmd: python ../run.py --rust cluster hash -o cluster-hashes.parquet isbn-clusters.parquet
    deps:
<<<<<<< HEAD
    - path: ../src/cli/cluster
      md5: a1d600e4111815f34cd366be955d3f8f.dir
      size: 24990
      nfiles: 11
    - path: isbn-clusters.parquet
      md5: 1d2d8e49ac9a9f5b763975016f47e0f2
      size: 238382574
    outs:
    - path: cluster-hashes.parquet
      md5: c0b567eee6fa7af21acf2530aacf1a41
      size: 287573464
=======
    - path: ../src/cli/cluster/hash.rs
      md5: ab9ea153369e382f1a37b34898ba2f28
      size: 2382
    - path: isbn-clusters.parquet
      md5: 84678be8379c1be519abd75616e88597
      size: 335303234
    outs:
    - path: cluster-hashes.parquet
      md5: 5e1e223718c3e1305f161971b5db31c2
      size: 395014080
>>>>>>> f0461f00
  debug-graph:
    cmd: python ./run.py --rust extract-graph --cluster 100004141 -o book-links/debug-graph.gml
    deps:
    - path: book-links/book-graph.mp.zst
      md5: cbb067efc568960af703f83f5b73e9ac
      size: 1283174149
    - path: src/bin/extract-graph.rs
      md5: c22a75eb91d779306a11d8bd2065b3e6
      size: 1142
    outs:
    - path: book-links/debug-graph.gml
      md5: b2fb3c4a07ace6f85a1b880b54ab5da8
      size: 2144356
  schema@cluster-stats:
    cmd: python ../run.py --rust pq-info -o cluster-stats.json cluster-stats.parquet
    deps:
    - path: cluster-stats.parquet
      md5: 9c42fb9dafa6afe6cf3a435938b4a5c6
      size: 139978223
    outs:
    - path: cluster-stats.json
      md5: 9aa5cb3631f2845c02f77d07f0bc60c0
      size: 816
  schema@cluster-first-authors:
    cmd: python ../run.py --rust pq-info -o cluster-first-authors.json cluster-first-authors.parquet
    deps:
    - path: cluster-first-authors.parquet
      md5: bd1280d50ae4a791213d077172f667ef
      size: 304484251
    outs:
    - path: cluster-first-authors.json
      md5: a3a8309b3725126a06daa4000f382a2e
      size: 254
  schema@cluster-genders:
    cmd: python ../run.py --rust pq-info -o cluster-genders.json cluster-genders.parquet
    deps:
    - path: cluster-genders.parquet
      md5: 506185f98acd90041e1a7d5ed93c58fa
      size: 127851092
    outs:
    - path: cluster-genders.json
      md5: 5e6b4b52cf7c620da1b686819bc6c043
      size: 249
  schema@all-isbns:
    cmd: python ../run.py --rust pq-info -o all-isbns.json all-isbns.parquet
    deps:
    - path: all-isbns.parquet
      md5: f1de86d41234d3b0ea975be3a188a0cc
      size: 275147630
    outs:
    - path: all-isbns.json
      md5: f0376f4a696277506fc46324c8ebff4d
      size: 762
  schema@cluster-hashes:
    cmd: python ../run.py --rust pq-info -o cluster-hashes.json cluster-hashes.parquet
    deps:
    - path: cluster-hashes.parquet
      md5: 5e1e223718c3e1305f161971b5db31c2
      size: 395014080
    outs:
    - path: cluster-hashes.json
      md5: 33eb9c76496982837b3e0993a62a557a
      size: 344
  schema@isbn-clusters:
    cmd: python ../run.py --rust pq-info -o isbn-clusters.json isbn-clusters.parquet
    deps:
    - path: isbn-clusters.parquet
      md5: 84678be8379c1be519abd75616e88597
      size: 335303234
    outs:
    - path: isbn-clusters.json
      md5: ceb3a72bfdf7bd2346bca687d6bfc4f6
      size: 336<|MERGE_RESOLUTION|>--- conflicted
+++ resolved
@@ -4,19 +4,11 @@
     cmd: python ../run.py --rust collect-isbns -o all-isbns.parquet all-isbns.toml
     deps:
     - path: ../az2014/ratings.parquet
-<<<<<<< HEAD
-      md5: f3e8018263dadb98a221f7a0fd0f6821
-      size: 147804724
-    - path: ../az2018/ratings.parquet
-      md5: 4b805f7ec1cb430228beb47c37de6409
-      size: 337369247
-=======
       md5: 16442bc70b86c53dc8e5941ac85e7a18
       size: 136992321
     - path: ../az2018/ratings.parquet
       md5: ea664babdc393f2ee15df23616903990
       size: 315697300
->>>>>>> f0461f00
     - path: ../bx/cleaned-ratings.csv
       md5: e2c423d665fb5271def51d358c8c285c
       size: 22627335
@@ -34,36 +26,20 @@
       size: 2625
     - path: all-isbns.toml
       md5: 58da443b1ccfdd3def283c05408179d8
-<<<<<<< HEAD
-      size: 458
-    outs:
-    - path: all-isbns.parquet
-      md5: bda703683918b4a95a8c030d98ce9568
-      size: 200094613
-=======
       size: 486
     outs:
     - path: all-isbns.parquet
       md5: f1de86d41234d3b0ea975be3a188a0cc
       size: 275147630
->>>>>>> f0461f00
   cluster:
     cmd: python run.py --rust cluster-books --save-graph book-links/book-graph.mp.zst
     deps:
     - path: book-links/all-isbns.parquet
-<<<<<<< HEAD
-      md5: bda703683918b4a95a8c030d98ce9568
-      size: 200094613
-    - path: goodreads/book-isbn-ids.parquet
-      md5: c578d7dd4c54f46d2e460ddacd3b9db2
-      size: 19254938
-=======
       md5: f1de86d41234d3b0ea975be3a188a0cc
       size: 275147630
     - path: goodreads/book-isbn-ids.parquet
       md5: e6c9948fa32d4ec5d978d5baf020e27c
       size: 15485018
->>>>>>> f0461f00
     - path: goodreads/gr-book-ids.parquet
       md5: b29c1441c2377d98a803c0cc38b0bc33
       size: 37758445
@@ -71,24 +47,14 @@
       md5: 38346ca168b32be26216dba43e5a6ef4
       size: 66927842
     - path: loc-mds/book-isbn-ids.parquet
-<<<<<<< HEAD
-      md5: a880099c06302b3cf8f54941508b293b
-      size: 41682598
-=======
       md5: d318bbfa7f023370f780aa74c0bd60b5
       size: 33782689
->>>>>>> f0461f00
     - path: openlibrary/all-works.parquet
       md5: 1b9a3d75dd8a0e4c25176daf864d1ee2
       size: 181910106
     - path: openlibrary/edition-isbn-ids.parquet
-<<<<<<< HEAD
-      md5: 05e8a5f22aa9b8d0fd2c78088245c9ad
-      size: 131864067
-=======
       md5: 41b3c9f8c0daef62b26c4cc6049f69df
       size: 145369776
->>>>>>> f0461f00
     - path: openlibrary/edition-works.parquet
       md5: 53632b1fc28f4bc8f0775f5518ec865b
       size: 203821436
@@ -96,33 +62,6 @@
       md5: bc080214dcb896f99624cb14d13c9706
       size: 887407054
     - path: src/cli/cluster_books.rs
-<<<<<<< HEAD
-      md5: beac23c9cf78899baebbfdb8cfcee51c
-      size: 4439
-    - path: src/graph/
-      md5: eaaf19b503f6fff1db4a6360e50f3d64.dir
-      size: 10012
-      nfiles: 4
-    outs:
-    - path: book-links/book-graph.mp.zst
-      md5: 184caeb47ea952d1e50da513589dcd63
-      size: 1063458071
-    - path: book-links/cluster-graph-edges.parquet
-      md5: b95f9cc9f8545d580aacfcf1d93c40d4
-      size: 360620016
-    - path: book-links/cluster-graph-nodes.parquet
-      md5: f970248eb38b132b253385d8859dba9f
-      size: 630329173
-    - path: book-links/cluster-stats.json
-      md5: f4f96152ad08e8a2b48184040c768b40
-      size: 37
-    - path: book-links/cluster-stats.parquet
-      md5: 8767b6db66bc027ac3f1812ec98cba6d
-      size: 123130423
-    - path: book-links/isbn-clusters.parquet
-      md5: 1d2d8e49ac9a9f5b763975016f47e0f2
-      size: 238382574
-=======
       md5: 70a2df121cd20e24bee442a2c207b52f
       size: 5046
     - path: src/graph/
@@ -148,19 +87,13 @@
     - path: book-links/isbn-clusters.parquet
       md5: 84678be8379c1be519abd75616e88597
       size: 335303234
->>>>>>> f0461f00
   cluster-ol-first-authors:
     cmd: python run.py --rust cluster extract-authors -o book-links/cluster-ol-first-authors.parquet
       --first-author -s openlib
     deps:
     - path: book-links/isbn-clusters.parquet
-<<<<<<< HEAD
-      md5: 1d2d8e49ac9a9f5b763975016f47e0f2
-      size: 238382574
-=======
-      md5: 84678be8379c1be519abd75616e88597
-      size: 335303234
->>>>>>> f0461f00
+      md5: 84678be8379c1be519abd75616e88597
+      size: 335303234
     - path: openlibrary/author-names.parquet
       md5: 1af0e26605c0f6b58b9c881d53633622
       size: 149833187
@@ -168,21 +101,12 @@
       md5: 887d3b1709b880338a9e93ecbeb213f6
       size: 193094588
     - path: openlibrary/edition-isbn-ids.parquet
-<<<<<<< HEAD
-      md5: 05e8a5f22aa9b8d0fd2c78088245c9ad
-      size: 131864067
-    - path: src/cli/cluster
-      md5: a1d600e4111815f34cd366be955d3f8f.dir
-      size: 24990
-      nfiles: 11
-=======
       md5: 41b3c9f8c0daef62b26c4cc6049f69df
       size: 145369776
     - path: src/cli/cluster
       md5: c50b60cd98fb3751de58f705b83b1c29.dir
       size: 17911
       nfiles: 7
->>>>>>> f0461f00
     outs:
     - path: book-links/cluster-ol-first-authors.parquet
       md5: 0049cbdf5d4caee265f3b3f2e4b3b1bb
@@ -192,32 +116,18 @@
       --first-author -s loc
     deps:
     - path: book-links/isbn-clusters.parquet
-<<<<<<< HEAD
-      md5: 1d2d8e49ac9a9f5b763975016f47e0f2
-      size: 238382574
-=======
-      md5: 84678be8379c1be519abd75616e88597
-      size: 335303234
->>>>>>> f0461f00
+      md5: 84678be8379c1be519abd75616e88597
+      size: 335303234
     - path: loc-mds/book-authors.parquet
       md5: 3585eceab422d960e403a2a146bb0b5f
       size: 84128212
     - path: loc-mds/book-isbn-ids.parquet
-<<<<<<< HEAD
-      md5: a880099c06302b3cf8f54941508b293b
-      size: 41682598
-    - path: src/cli/cluster
-      md5: a1d600e4111815f34cd366be955d3f8f.dir
-      size: 24990
-      nfiles: 11
-=======
       md5: d318bbfa7f023370f780aa74c0bd60b5
       size: 33782689
     - path: src/cli/cluster
       md5: c50b60cd98fb3751de58f705b83b1c29.dir
       size: 17911
       nfiles: 7
->>>>>>> f0461f00
     outs:
     - path: book-links/cluster-loc-first-authors.parquet
       md5: 209e809cf989194bd3b3de9a675de072
@@ -256,24 +166,14 @@
       --first-author -s openlib -s loc
     deps:
     - path: book-links/isbn-clusters.parquet
-<<<<<<< HEAD
-      md5: 1d2d8e49ac9a9f5b763975016f47e0f2
-      size: 238382574
-=======
-      md5: 84678be8379c1be519abd75616e88597
-      size: 335303234
->>>>>>> f0461f00
+      md5: 84678be8379c1be519abd75616e88597
+      size: 335303234
     - path: loc-mds/book-authors.parquet
       md5: 3585eceab422d960e403a2a146bb0b5f
       size: 84128212
     - path: loc-mds/book-isbn-ids.parquet
-<<<<<<< HEAD
-      md5: a880099c06302b3cf8f54941508b293b
-      size: 41682598
-=======
       md5: d318bbfa7f023370f780aa74c0bd60b5
       size: 33782689
->>>>>>> f0461f00
     - path: openlibrary/author-names.parquet
       md5: 1af0e26605c0f6b58b9c881d53633622
       size: 149833187
@@ -281,18 +181,6 @@
       md5: 887d3b1709b880338a9e93ecbeb213f6
       size: 193094588
     - path: openlibrary/edition-isbn-ids.parquet
-<<<<<<< HEAD
-      md5: 05e8a5f22aa9b8d0fd2c78088245c9ad
-      size: 131864067
-    - path: src/cli/cluster
-      md5: a1d600e4111815f34cd366be955d3f8f.dir
-      size: 24990
-      nfiles: 11
-    outs:
-    - path: book-links/cluster-first-authors.parquet
-      md5: 37c987ea78596a27ec7e5a7bcbc4aab3
-      size: 177650717
-=======
       md5: 41b3c9f8c0daef62b26c4cc6049f69df
       size: 145369776
     - path: src/cli/cluster
@@ -303,23 +191,11 @@
     - path: book-links/cluster-first-authors.parquet
       md5: bd1280d50ae4a791213d077172f667ef
       size: 304484251
->>>>>>> f0461f00
   cluster-genders:
     cmd: python run.py --rust cluster extract-author-gender -o book-links/cluster-genders.parquet
       -A book-links/cluster-first-authors.parquet
     deps:
     - path: book-links/cluster-first-authors.parquet
-<<<<<<< HEAD
-      md5: 37c987ea78596a27ec7e5a7bcbc4aab3
-      size: 177650717
-    - path: book-links/cluster-stats.parquet
-      md5: 8767b6db66bc027ac3f1812ec98cba6d
-      size: 123130423
-    - path: src/cli/cluster
-      md5: a1d600e4111815f34cd366be955d3f8f.dir
-      size: 24990
-      nfiles: 11
-=======
       md5: bd1280d50ae4a791213d077172f667ef
       size: 304484251
     - path: book-links/cluster-stats.parquet
@@ -329,7 +205,6 @@
       md5: c50b60cd98fb3751de58f705b83b1c29.dir
       size: 17911
       nfiles: 7
->>>>>>> f0461f00
     - path: viaf/author-genders.parquet
       md5: f22e08510e3b70e749400b5019760350
       size: 115076921
@@ -338,49 +213,11 @@
       size: 516451943
     outs:
     - path: book-links/cluster-genders.parquet
-<<<<<<< HEAD
-      md5: 0592dc1553ebcc7fb8b2a0b71195cc1d
-      size: 109854248
-=======
       md5: 506185f98acd90041e1a7d5ed93c58fa
       size: 127851092
->>>>>>> f0461f00
   gender-stats:
     cmd: python run.py --rust integration-stats
     deps:
-<<<<<<< HEAD
-    - path: ../az2014/az-cluster-ratings.parquet
-      md5: b55dfee4fe773a962acf8d2859456303
-      size: 302749741
-    - path: ../bx/bx-cluster-actions.parquet
-      md5: bdc4231abff9f451a1bd31d013379245
-      size: 7260656
-    - path: ../bx/bx-cluster-ratings.parquet
-      md5: f9b464b7e62afcdf3af9f9fb1b55173e
-      size: 3047791
-    - path: ../goodreads/gr-cluster-actions.parquet
-      md5: 0a608d05480bc9c86e2c2200eee6d5e6
-      size: 2917431874
-    - path: ../goodreads/gr-cluster-ratings.parquet
-      md5: fe468e335a46463db2dbfad005989bda
-      size: 1400899105
-    - path: ../loc-mds/book-isbn-ids.parquet
-      md5: a880099c06302b3cf8f54941508b293b
-      size: 41682598
-    - path: cluster-genders.parquet
-      md5: 0592dc1553ebcc7fb8b2a0b71195cc1d
-      size: 109854248
-    - path: integration-stats.tcl
-      md5: d0e63bd738d040b37dc3fc0e2500953b
-      size: 2197
-    - path: isbn-clusters.parquet
-      md5: 1d2d8e49ac9a9f5b763975016f47e0f2
-      size: 238382574
-    outs:
-    - path: gender-stats.csv
-      md5: 4fe00dc1ee9083d55a6a95003c69b52b
-      size: 1338
-=======
     - path: az2014/az-cluster-ratings.parquet
       md5: 6ec7e06ff30a02797ae7c7022abf285d
       size: 291819877
@@ -418,23 +255,9 @@
     - path: book-links/gender-stats.csv
       md5: 144cdd5c5eabcf3748f25ad63f4cd8ac
       size: 1337
->>>>>>> f0461f00
   cluster-hashes:
     cmd: python ../run.py --rust cluster hash -o cluster-hashes.parquet isbn-clusters.parquet
     deps:
-<<<<<<< HEAD
-    - path: ../src/cli/cluster
-      md5: a1d600e4111815f34cd366be955d3f8f.dir
-      size: 24990
-      nfiles: 11
-    - path: isbn-clusters.parquet
-      md5: 1d2d8e49ac9a9f5b763975016f47e0f2
-      size: 238382574
-    outs:
-    - path: cluster-hashes.parquet
-      md5: c0b567eee6fa7af21acf2530aacf1a41
-      size: 287573464
-=======
     - path: ../src/cli/cluster/hash.rs
       md5: ab9ea153369e382f1a37b34898ba2f28
       size: 2382
@@ -445,7 +268,6 @@
     - path: cluster-hashes.parquet
       md5: 5e1e223718c3e1305f161971b5db31c2
       size: 395014080
->>>>>>> f0461f00
   debug-graph:
     cmd: python ./run.py --rust extract-graph --cluster 100004141 -o book-links/debug-graph.gml
     deps:
