--- conflicted
+++ resolved
@@ -1,11 +1,6 @@
 {
-<<<<<<< HEAD
-  "row_count": 33505211,
-  "file_size": 335303074,
-=======
   "row_count": 44293137,
   "file_size": 485810244,
->>>>>>> edbdeb51
   "fields": [
     {
       "name": "isbn",
